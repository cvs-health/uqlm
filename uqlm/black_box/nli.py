--- conflicted
+++ resolved
@@ -84,11 +84,7 @@
         probabilites = np.exp(np_logits) / np.exp(np_logits).sum(axis=-1, keepdims=True)
         return probabilites
 
-<<<<<<< HEAD
-    def evaluate(self, responses: List[str], sampled_responses: List[List[str]], use_best: bool, compute_entropy: bool = False, progress_bar: Optional[bool] = True) -> Dict[str, Any]:
-=======
-    def evaluate(self, responses: List[str], sampled_responses: List[List[str]], responses_logprobs: List[List[Dict[str, Any]]] = None, sampled_responses_logprobs: List[List[List[Dict[str, Any]]]] = None, use_best: bool = False, compute_entropy: bool = False, best_response_selection: str = "discrete") -> Dict[str, Any]:
->>>>>>> 71ec419c
+    def evaluate(self, responses: List[str], sampled_responses: List[List[str]], responses_logprobs: List[List[Dict[str, Any]]] = None, sampled_responses_logprobs: List[List[List[Dict[str, Any]]]] = None, use_best: bool = False, compute_entropy: bool = False, best_response_selection: str = "discrete", progress_bar: Optional[bool] = True) -> Dict[str, Any]:
         """
         Evaluate confidence scores on LLM responses.
 
@@ -113,13 +109,11 @@
         compute_entropy : bool, default=False
             Specifies whether to include semantic entropy in returned result
 
-<<<<<<< HEAD
         progress_bar : bool, default=True
             If True, displays a progress bar while scoring responses
-=======
+
         best_response_selection : str, default="discrete"
             Specifies the type of entropy confidence score to compute best response. Must be one of "discrete" or "token-based".
->>>>>>> 71ec419c
 
         Returns
         -------
@@ -128,9 +122,7 @@
             The dictionary will also contain original and multiple responses, updated if `use_best` is True
         """
         self.num_responses = len(sampled_responses[0])
-<<<<<<< HEAD
         observed_consistency_data = {"noncontradiction": [], "semantic_negentropy": [], "responses": responses, "sampled_responses": sampled_responses}
-
         if progress_bar:
             with Progress(SpinnerColumn(), TextColumn("[progress.description]{task.description}"), BarColumn(), TextColumn("[progress.percentage]{task.completed}/{task.total}"), TimeElapsedColumn()) as progress:
                 task = progress.add_task("[cyan]Scoring responses with NLI...", total=len(responses))
@@ -144,22 +136,12 @@
                 time.sleep(0.1)
         else:
             for i, response in enumerate(responses):
-                oc_result_i = self._observed_consistency_i(original=response, candidates=sampled_responses[i], use_best=use_best, compute_entropy=compute_entropy)
-                observed_consistency_data["noncontradiction"].append(oc_result_i["nli_score_i"])
-                observed_consistency_data["semantic_negentropy"].append(oc_result_i["semantic_negentropy"])
-                responses[i] = oc_result_i["response"]  # Replace with optimized response if use_best
-                sampled_responses[i] = oc_result_i["candidates"]  # Replace with updated candidates if use_best
-=======
-        self.logprobs, self.multiple_logprobs = responses_logprobs, sampled_responses_logprobs
-        observed_consistency_data = {"noncontradiction": [], "discrete_semantic_entropy": [], "tokenprob_semantic_entropy": [], "responses": responses, "sampled_responses": sampled_responses}
-        for i, response in enumerate(responses):
-            oc_result_i = self._observed_consistency_i(original=response, candidates=sampled_responses[i], i=i, use_best=use_best, compute_entropy=compute_entropy)
-            observed_consistency_data["noncontradiction"].append(oc_result_i["nli_score_i"])
-            observed_consistency_data["discrete_semantic_entropy"].append(oc_result_i["discrete_semantic_entropy"])
-            observed_consistency_data["tokenprob_semantic_entropy"].append(oc_result_i["tokenprob_semantic_entropy"])
-            responses[i] = oc_result_i["response"]  # Replace with optimized response if use_best
-            sampled_responses[i] = oc_result_i["candidates"]  # Replace with updated candidates if use_best
->>>>>>> 71ec419c
+              oc_result_i = self._observed_consistency_i(original=response, candidates=sampled_responses[i], i=i, use_best=use_best, compute_entropy=compute_entropy)
+              observed_consistency_data["noncontradiction"].append(oc_result_i["nli_score_i"])
+              observed_consistency_data["discrete_semantic_entropy"].append(oc_result_i["discrete_semantic_entropy"])
+              observed_consistency_data["tokenprob_semantic_entropy"].append(oc_result_i["tokenprob_semantic_entropy"])
+              responses[i] = oc_result_i["response"]  # Replace with optimized response if use_best
+              sampled_responses[i] = oc_result_i["candidates"]  # Replace with updated candidates if use_best
 
         if use_best:
             observed_consistency_data["responses"] = responses

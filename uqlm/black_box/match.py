--- conflicted
+++ resolved
@@ -30,11 +30,7 @@
         """
         pass
 
-<<<<<<< HEAD
-    def evaluate(self, responses: List[str], sampled_responses: List[List[str]]) -> List[float]:
-=======
     def evaluate(self, responses: List[str], sampled_responses: List[List[str]], progress_bar: Optional[Progress] = None) -> List[float]:
->>>>>>> 3aa40ebf
         """
         This method computes exact match rates for the provided pairs of texts.
 
@@ -54,9 +50,6 @@
         List of float
             Exact match rates
         """
-<<<<<<< HEAD
-        return [self._compute_score(response=o, candidates=mr) for o, mr in zip(responses, sampled_responses)]
-=======
         if progress_bar:
             progress_task = progress_bar.add_task("  - [black]Scoring responses with Exact Match...", total=len(responses))
         results = []
@@ -67,7 +60,6 @@
                 progress_bar.update(progress_task, advance=1)
         time.sleep(0.1)
         return results
->>>>>>> 3aa40ebf
 
     @staticmethod
     def _compute_score(response: str, candidates: List[str]) -> List[float]:

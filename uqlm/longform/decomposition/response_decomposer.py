# Copyright 2025 CVS Health and/or one of its affiliates
#
# Licensed under the Apache License, Version 2.0 (the "License");
# you may not use this file except in compliance with the License.
# You may obtain a copy of the License at
#
#     http://www.apache.org/licenses/LICENSE-2.0
#
# Unless required by applicable law or agreed to in writing, software
# distributed under the License is distributed on an "AS IS" BASIS,
# WITHOUT WARRANTIES OR CONDITIONS OF ANY KIND, either express or implied.
# See the License for the specific language governing permissions and
# limitations under the License.

import asyncio
import time
from typing import List, Optional
from uqlm.utils.prompts import get_claim_breakdown_prompt
from rich.progress import Progress
from langchain_core.language_models.chat_models import BaseChatModel
import re


class ResponseDecomposer:
    def __init__(self, claim_decomposition_llm: Optional[BaseChatModel] = None) -> None:
        """
        Class for decomposing responses into individual claims or sentences. This class is used as an intermediate
        step for longform UQ methods.

        Parameters
        ----------
        claim_decomposition_llm : langchain `BaseChatModel`, default=None
            A langchain llm `BaseChatModel`. User is responsible for specifying temperature and other
            relevant parameters to the constructor of their `llm` object.
        """
        self.claim_decomposition_llm = claim_decomposition_llm

    def decompose_sentences(self, responses: List[str], progress_bar: Optional[Progress] = None) -> List[List[str]]:
        """
        Parameters
        ----------
        responses: List[str]
            LLM response that will be decomposed into independent claims.

        progress_bar : rich.progress.Progress, default=None
            If provided, displays a progress bar while scoring responses
        """
        if progress_bar:
            progress_task = progress_bar.add_task(" - Decomposing responses into sentences...", total=len(responses))

        sentence_lists = []
        for response in responses:
            if progress_bar:
                progress_bar.update(progress_task, advance=1)
            sentence_lists.append(self._get_sentences_from_response(response))
        time.sleep(0.1)
        return sentence_lists

    async def decompose_claims(self, responses: List[str], progress_bar: Optional[Progress] = None) -> List[List[str]]:
        """
        Parameters
        ----------
        responses: List[str]
            LLM response that will be decomposed into independent claims.

        progress_bar : rich.progress.Progress, default=None
            If provided, displays a progress bar while scoring responses
        """
        if not self.claim_decomposition_llm:
            raise ValueError("llm must be provided to decompose responses into claims")
        if progress_bar:
            self.progress_task = progress_bar.add_task(" - Decomposing responses into claims...", total=len(responses))
        claim_sets = await self._decompose_claims(responses=responses, progress_bar=progress_bar)
        time.sleep(0.1)
        return claim_sets

    async def decompose_candidate_claims(self, sampled_responses: List[List[str]], progress_bar: Optional[Progress] = None) -> List[List[List[str]]]:
        """
        Parameters
        ----------
        sampled_responses: List[List[str]]
            List of lists of sampled responses to be decomposed

        progress_bar : rich.progress.Progress, default=None
            If provided, displays a progress bar while scoring responses
        """
        if not self.claim_decomposition_llm:
            raise ValueError("llm must be provided to decompose candidate responses into claims")
        num_responses = len(sampled_responses[0])
        if progress_bar:
            self.progress_task = progress_bar.add_task(" - Decomposing candidate responses into claims...", total=len(sampled_responses) * num_responses)
        tasks = [self._decompose_claims(responses=candidates, progress_bar=progress_bar, matched_claims=True) for candidates in sampled_responses]
        sampled_claim_sets = await asyncio.gather(*tasks)
        time.sleep(0.1)
        return sampled_claim_sets

    async def _decompose_claims(self, responses: List[str], progress_bar: Optional[Progress] = None, matched_claims: bool = True) -> List[str]:
        """Helper for decomposing list of responses into claims"""
        if not matched_claims:
            progress_bar.update(self.progress_task, advance=1)
            progress_bar_use = None
        else:
            progress_bar_use = progress_bar
        tasks = [self._get_claims_from_response(response=response, progress_bar=progress_bar_use) for response in responses]
        return await asyncio.gather(*tasks)

    def _get_sentences_from_response(self, text: str) -> list[str]:
        """
        A more sophisticated approach inspired by NLTK's sentence tokenizer.
        Uses multiple passes and heuristics.
        """
        text = re.sub(r"(\d+)\.(\d+)", r"\1<DECIMAL>\2", text)
        abbrev_pattern = r"\b(?:mr|mrs|ms|dr|prof|sr|jr|vs|etc|inc|ltd|corp|co|st|ave|blvd|rd|ph\.d|m\.d|b\.a|m\.a|u\.s|u\.k|n\.y|l\.a|d\.c)\."

        abbreviations = re.finditer(abbrev_pattern, text, re.IGNORECASE)
        protected_text = text
        offset = 0

        for match in abbreviations:
            start, end = match.span()
            start += offset
            end += offset
            replacement = match.group().replace(".", "<DOT>")
            protected_text = protected_text[:start] + replacement + protected_text[end:]
            offset += len(replacement) - len(match.group())

        pattern = r"(?<=[.!?])\s+(?=[A-Z])"
        sentences = re.split(pattern, protected_text.strip())

        for i, sentence in enumerate(sentences):
            sentence = sentence.replace("<DOT>", ".")
            sentence = sentence.replace("<DECIMAL>", ".")
            sentences[i] = sentence.strip()
        return sentences

<<<<<<< HEAD
    async def _get_claims_from_response(self, response: str, progress_bar: Optional[Progress] = None) -> Dict[str, str]:
        """Decompose sigle response into claims"""
        decomposed_response = await self.claim_decomposition_llm.ainvoke(get_claim_breakdown_template(response))
=======
    async def _get_claims_from_response(self, response: str, progress_bar: Optional[Progress] = None) -> List[str]:
        """Decompose single response into claims using LLM and extract claims from the result"""
        # Get LLM decomposition
        decomposed_response = await self.claim_decomposition_llm.ainvoke(get_claim_breakdown_prompt(response))
>>>>>>> 7cb5b8f2
        if progress_bar:
            progress_bar.update(self.progress_task, advance=1)

        # Extract claims from LLM response
        llm_response = decomposed_response.content

        # Case where LLM couldn't find any claims (responds with ### NONE)
        if self._is_none_response(llm_response):
            return []

        # Look for ### markers that are at the start of lines
        claim_pattern = r"(?:^|\n)\s*###\s*(.+?)(?=\n\s*###|\n\s*$|$)"
        matches = re.findall(claim_pattern, llm_response, re.MULTILINE | re.DOTALL)

        # Clean and collect non-empty claims
        claims = []
        for match in matches:
            # Basic whitespace cleanup
            cleaned_claim = re.sub(r"\s+", " ", match.strip())
            if cleaned_claim:  # Skip empty claims
                claims.append(cleaned_claim)

        return claims

    def _is_none_response(self, llm_response: str) -> bool:
        """
        Check if the LLM response indicates no claims are present.

        Detects the template-instructed "### NONE" response and common variations.

        Parameters
        ----------
        llm_response : str
            The raw response from the LLM

        Returns
        -------
        bool
            True if the response indicates no claims, False otherwise
        """
        # Check for the template-instructed "### NONE" pattern (case-insensitive)
        return bool(re.search(r"###\s*none\b", llm_response.strip(), re.IGNORECASE))<|MERGE_RESOLUTION|>--- conflicted
+++ resolved
@@ -133,16 +133,10 @@
             sentences[i] = sentence.strip()
         return sentences
 
-<<<<<<< HEAD
-    async def _get_claims_from_response(self, response: str, progress_bar: Optional[Progress] = None) -> Dict[str, str]:
-        """Decompose sigle response into claims"""
-        decomposed_response = await self.claim_decomposition_llm.ainvoke(get_claim_breakdown_template(response))
-=======
     async def _get_claims_from_response(self, response: str, progress_bar: Optional[Progress] = None) -> List[str]:
         """Decompose single response into claims using LLM and extract claims from the result"""
         # Get LLM decomposition
         decomposed_response = await self.claim_decomposition_llm.ainvoke(get_claim_breakdown_prompt(response))
->>>>>>> 7cb5b8f2
         if progress_bar:
             progress_bar.update(self.progress_task, advance=1)
 

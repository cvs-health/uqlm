--- conflicted
+++ resolved
@@ -32,59 +32,4 @@
             result += char
         elif char == ".":
             break
-<<<<<<< HEAD
-    return result
-
-
-async def claims_postprocessor(llm: BaseChatModel, responses: list[str] | str) -> list[dict]:
-        """
-        Parameters
-        ----------
-        responses: list[str] | str
-            LLM response that will be decomposed into independent claims.
-        progress: bool
-            Whether to show a progress bar.
-        """
-        if isinstance(responses, str):
-            responses = [responses]
-        prompts = []
-        for response in responses:
-            prompts.append(get_claim_breakdown_template(response))
-            
-        responses = await llm.ainvoke(prompts)
-        print(f"Claim responses length: {len(responses)}")
-        claims = []
-        for i, res in enumerate(responses):
-            if res.content:
-                claims.append(re.findall(r"### (.*)", res.content))
-            else:
-                claims.append([])
-        return claims
-
-
-
-# def claims_postprocessor(input_string: str) -> str:
-#     """
-#     Parameters
-#     ----------
-
-#     input_string: str
-#         LLM response that will be decomposed into independent claims.
-#     """
-
-#     df_subset = df.iloc[:2]
-#     max_entity_len = df_subset["entity"].str.len().max()+2
-#     responses = []
-#     task = progress.add_task("[cyan]Processing", total=len(df_subset))
-#     for i,row in df_subset.iterrows():
-#         progress.update(task, description=f"Generating llm response for entity: '{row["entity"]:<{max_entity_len}}'")
-#         prompt = row["factscore_prompt"]
-#         response = test_llm.invoke(prompt)
-#         responses.append(response.content)
-#         current_progress = progress.tasks[task].completed
-#         total_progress = progress.tasks[task].total
-#         print(f"Debug: Iteration {i+1}, Progress: {current_progress}/{total_progress}")
-#         progress.update(task, advance=1)
-=======
-    return result
->>>>>>> ed047d76
+    return result
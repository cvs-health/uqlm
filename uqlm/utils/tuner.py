--- conflicted
+++ resolved
@@ -88,11 +88,7 @@
             Objective function for optimization of weights. Must match thresh_objective if one of 'fbeta_score',
             'accuracy_score', 'balanced_accuracy_score'. If same as thresh_objective, joint optimization will be done.
 
-<<<<<<< HEAD
-        thresh_objective : {'fbeta_score', 'accuracy_score', 'balanced_accuracy_score', 'roc_auc', 'log_loss'}, default='fbeta_score'
-=======
         thresh_objective : {'fbeta_score', 'accuracy_score', 'balanced_accuracy_score'}, default='fbeta_score'
->>>>>>> b3a03e90
             Objective function for threshold optimization via grid search.
 
         thresh_bounds : tuple of floats, default=(0,1)
@@ -122,11 +118,7 @@
         self.step_size = step_size
         self.fscore_beta = fscore_beta
         self.optimize_jointly = weights_objective == thresh_objective
-<<<<<<< HEAD
-        self.obj_multiplier = 1 if weights_objective == "logloss" else -1
-=======
         self.obj_multiplier = 1 if weights_objective in ["logloss", "brier_score"] else -1
->>>>>>> b3a03e90
 
         self._validate_tuning_inputs()
         self.weights_tuning_objective = self.objective_to_func[self.weights_objective]
@@ -173,13 +165,7 @@
     def _validate_tuning_inputs(self):
         """Helper function to validate tuning inputs."""
         if self.k == 1:
-<<<<<<< HEAD
-            raise ValueError(
-                """Tuning only applies if more than scorer component is present."""
-            )
-=======
             raise ValueError("Tuning only applies if more than scorer component is present.")
->>>>>>> b3a03e90
 
         if self.weights_objective not in self.objective_to_func:
             raise ValueError(
@@ -207,21 +193,9 @@
         raw_weights = [trial.suggest_float(f"weight_{i}", 0, 1) for i in range(self.k)]
         weights = self._normalize_weights(raw_weights)
         if self.optimize_jointly:
-<<<<<<< HEAD
-            thresh = trial.suggest_float(
-                "thresh", self.thresh_bounds[0], self.thresh_bounds[1]
-            )
-        ensemble_scores = self._compute_ensemble_scores(
-            weights=weights, score_lists=self.score_lists
-        )
-        return self._evaluate_objective(
-            y_true=self.correct_indicators, y_pred=ensemble_scores, thresh=thresh
-        )
-=======
             thresh = trial.suggest_float("thresh", self.thresh_bounds[0], self.thresh_bounds[1])
         ensemble_scores = self._compute_ensemble_scores(weights=np.array(weights), score_lists=self.score_lists)
         return self._evaluate_objective(y_true=self.correct_indicators, y_pred=ensemble_scores, thresh=thresh)
->>>>>>> b3a03e90
 
     def _evaluate_objective(self, y_true, y_pred, thresh=None):
         """Helper function to define evaluate objective function for weights."""
@@ -233,25 +207,6 @@
         """Update confidence scores"""
         return self._compute_ensemble_scores(weights, score_lists=self.score_lists)
 
-<<<<<<< HEAD
-    def _compute_ensemble_scores(
-        self, weights: List[float], score_lists: List[List[float]]
-    ) -> List[float]:
-        """Helper function to compute dot product for getting ensemble scores"""
-        final_scores = []
-        for scores_i in zip(*score_lists):
-            filtered_scores_weights = [
-                (si, w) for si, w in zip(scores_i, weights) if not np.isnan(si)
-            ]
-            filtered_scores, filtered_weights = zip(*filtered_scores_weights)
-            normalized_weights = self._normalize_weights(filtered_weights)
-
-            weighted_sum = sum(
-                si * nw for si, nw in zip(filtered_scores, normalized_weights)
-            )
-            final_scores.append(weighted_sum)
-        return final_scores
-=======
     def _compute_ensemble_scores(self, weights: List[float], score_lists: List[List[float]]) -> List[float]:
         """Helper function to compute dot product for getting ensemble scores."""
         valid_mask = ~np.isnan(score_lists)
@@ -260,26 +215,14 @@
         stacked_nonan = np.nan_to_num(score_lists, nan=0.0)
         ensemble_scores = np.sum(stacked_nonan * normalized_weights, axis=0)
         return np.clip(ensemble_scores, 0, 1)
->>>>>>> b3a03e90
 
     def _grid_search_weights_thresh(self):
         """
         Joint grid search optimization for k weights and threshold.
-<<<<<<< HEAD
-        Use only if k==2, only one weight is free (the second is 1 - w1)
-        """
-        weight_grid = np.linspace(0, 1, int(1 / self.step_size))
-        threshold_grid = np.linspace(
-            self.thresh_bounds[0] + self.step_size,
-            self.thresh_bounds[1] - self.step_size,
-            int((self.thresh_bounds[1] - self.thresh_bounds[0]) / (self.step_size) - 1),
-        )
-=======
         Use only if k==2, only one weight is free (the second is 1 - w1).
         """
         weight_grid = np.linspace(0, 1, int(1 / self.step_size))
         threshold_grid = np.linspace(self.thresh_bounds[0] + self.step_size, self.thresh_bounds[1] - self.step_size, int((self.thresh_bounds[1] - self.thresh_bounds[0]) / (self.step_size) - 1))
->>>>>>> b3a03e90
         best_cost = np.inf
         for w in weight_grid:
             weights = np.array([w, 1 - w])  # automatically sum to 1
@@ -295,11 +238,7 @@
         """
         Grid search for weights only.
         For k==2: one free weight.
-<<<<<<< HEAD
-        For k==3: two free weights where the third is 1 - (w1+w2)
-=======
         For k==3: two free weights where the third is 1 - (w1+w2).
->>>>>>> b3a03e90
         Only consider feasible regions (weights are non-negative and sum to 1).
         """
         best_cost = np.inf
@@ -307,14 +246,7 @@
             w_grid = np.linspace(0, 1, int(1 / self.step_size))
             for w in w_grid:
                 weights = np.array([w, 1 - w])
-<<<<<<< HEAD
-                cost = self._evaluate_objective(
-                    y_true=self.correct_indicators,
-                    y_pred=self._update_scores(weights),
-                )
-=======
                 cost = self._evaluate_objective(y_true=self.correct_indicators, y_pred=self._update_scores(weights))
->>>>>>> b3a03e90
                 if cost < best_cost:
                     best_cost = cost
                     best_weights = weights

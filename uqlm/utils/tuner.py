# Copyright 2025 CVS Health and/or one of its affiliates
#
# Licensed under the Apache License, Version 2.0 (the "License");
# you may not use this file except in compliance with the License.
# You may obtain a copy of the License at
#
#     http://www.apache.org/licenses/LICENSE-2.0
#
# Unless required by applicable law or agreed to in writing, software
# distributed under the License is distributed on an "AS IS" BASIS,
# WITHOUT WARRANTIES OR CONDITIONS OF ANY KIND, either express or implied.
# See the License for the specific language governing permissions and
# limitations under the License.


import numpy as np
from numpy.typing import ArrayLike
import optuna
from typing import Any, Dict, List, Tuple

<<<<<<< HEAD
from sklearn.metrics import (
    fbeta_score,
    balanced_accuracy_score,
    accuracy_score,
    roc_auc_score,
    log_loss,
    average_precision_score,
    brier_score_loss,
)
=======
from sklearn.metrics import fbeta_score, balanced_accuracy_score, accuracy_score, roc_auc_score, log_loss
>>>>>>> 9909e68e

optuna.logging.set_verbosity(optuna.logging.WARNING)


class Tuner:
    def __init__(self) -> None:
        """
        Class for tuning weights and threshold for UQEnsemble class.
        """
<<<<<<< HEAD
        self.objective_to_func = {
            "fbeta_score": self._f_score,
            "accuracy_score": accuracy_score,
            "balanced_accuracy_score": balanced_accuracy_score,
            "log_loss": log_loss,
            "roc_auc": roc_auc_score,
            "average_precision": self._average_precision,
            "brier_score": self._brier_score,
        }

    def tune_threshold(
        self,
        y_scores: List[float],
        correct_indicators: List[bool],
        thresh_objective: str = "fbeta_score",
        fscore_beta: float = 1,
        bounds: Tuple[float, float] = (0, 1),
        step_size: int = 0.01,
    ) -> float:
        """Conducts 1-dimensional grid search for threshold
=======
        self.objective_to_func = {"fbeta_score": self._f_score, "accuracy_score": accuracy_score, "balanced_accuracy_score": balanced_accuracy_score, "log_loss": log_loss, "roc_auc": roc_auc_score}

    def tune_threshold(self, y_scores: List[float], correct_indicators: List[bool], thresh_objective: str = "fbeta_score", fscore_beta: float = 1, bounds: Tuple[float, float] = (0, 1), step_size: int = 0.01) -> float:
        """
        Conducts 1-dimensional grid search for threshold.
>>>>>>> 9909e68e

        Parameters
        ----------
        y_scores : list of floats
            List of confidence scores.

        correct_indicators : list of bool
            A list of boolean indicators of whether self.original_responses are correct.

        thresh_objective: {'fbeta_score', 'accuracy_score', 'balanced_accuracy_score', 'roc_auc', 'log_loss'}, default='fbeta_score'
            Objective function for threshold optimization via grid search.

        fscore_beta : float, default=1
            Value of beta in fbeta_score.

        bounds : tuple of floats, default=(0,1)
            Bounds to search for threshold.

        step_size : float, default=0.01
            Indicates step size in grid search, if used.

        Returns
        -------
        float
            Optimized threshold.
        """

        self.fscore_beta = fscore_beta
        threshold_tuning_objective = self.objective_to_func[thresh_objective]
        threshold_values = np.arange(bounds[0], bounds[1], step=step_size)

        y_scores_array = np.array(y_scores)
        y_pred_matrix = (y_scores_array[:, np.newaxis] > threshold_values).astype(int)
        values = -np.array([threshold_tuning_objective(np.array(correct_indicators), y_pred) for y_pred in y_pred_matrix.T])

        best_index = np.argmin(values)
        best_threshold = threshold_values[best_index]
        return best_threshold

    def tune_params(self, score_lists: List[List[float]], correct_indicators: List[bool], weights_objective: str = "roc_auc", thresh_objective: str = "fbeta_score", thresh_bounds: Tuple[float, float] = (0, 1), n_trials: int = 100, step_size: float = 0.01, fscore_beta: float = 1) -> Dict[str, Any]:
        """
        Tunes weights and threshold parameters on a set of user-provided graded responses.

        Parameters
        ----------
        score_lists : list of lists of floats
            A list of lists of floats. Each interior list is a list of component-specific scores.

        correct_indicators : list of bool
            A list of boolean indicators of whether self.original_responses are correct.

        weights_objective : {'fbeta_score', 'accuracy_score', 'balanced_accuracy_score', 'roc_auc', 'log_loss'}, default='roc_auc'
            Objective function for optimization of weights. Must match thresh_objective if one of 'fbeta_score',
            'accuracy_score', 'balanced_accuracy_score'. If same as thresh_objective, joint optimization will be done.

<<<<<<< HEAD
        thresh_objective : {'fbeta_score', 'accuracy_score', 'balanced_accuracy_score'}, default='fbeta_score'
=======
        thresh_objective : {'fbeta_score', 'accuracy_score', 'balanced_accuracy_score', 'roc_auc', 'log_loss'}, default='fbeta_score'
>>>>>>> 9909e68e
            Objective function for threshold optimization via grid search.

        thresh_bounds : tuple of floats, default=(0,1)
            Bounds to search for threshold.

        n_trials : int, default=100
            Indicates how many candidates to search over with optuna optimizer.

        step_size : float, default=0.01
            Indicates step size in grid search, if used.

        fscore_beta : float, default=1
            Value of beta in fbeta_score.

        Returns
        -------
        Dict
            Dictionary containing optimized weights and threshold.
        """
        self.score_lists = np.stack([np.array(sl) for sl in score_lists])
        self.k = len(score_lists)
        self.correct_indicators = np.array(correct_indicators)
        self.weights_objective = weights_objective
        self.thresh_bounds = thresh_bounds
        self.thresh_objective = thresh_objective
        self.n_trials = n_trials
        self.step_size = step_size
        self.fscore_beta = fscore_beta
        self.optimize_jointly = weights_objective == thresh_objective
<<<<<<< HEAD
        self.obj_multiplier = (
            1 if weights_objective in ["logloss", "brier_score"] else -1
        )
=======
        self.obj_multiplier = 1 if weights_objective == "logloss" else -1
>>>>>>> 9909e68e

        # Validate inputs are correct
        self._validate_tuning_inputs()
        self.weights_tuning_objective = self.objective_to_func[self.weights_objective]
        self.threshold_tuning_objective = self.objective_to_func[self.thresh_objective]

        params = self._optimize_objective()
        return {"weights": params[:-1], "thresh": params[-1]}

    def _optimize_objective(self):
        """Runs optimization routine as specified by user"""
        if self.optimize_jointly:
            if self.k > 2:
                print("Jointly optimizing weights and threshold...")
                study = optuna.create_study()
                study.optimize(self._optuna_objective, n_trials=self.n_trials)
                params = tuple(study.best_params.values())
                best_weights = self._normalize_weights(params[:-1])
                return tuple(best_weights) + (params[-1],)
            else:
                print("Jointly optimizing weights and threshold with grid search...")
                params = self._grid_search_weights_thresh()
                best_weights = self._normalize_weights(params[:-1])
                return tuple(best_weights) + (params[-1],)
        else:
            if self.k > 3:
                print("Optimizing weights...")
                study = optuna.create_study()
                study.optimize(self._optuna_objective, n_trials=self.n_trials)
                best_weights_raw = tuple(study.best_params.values())
                best_weights = self._normalize_weights(best_weights_raw)
            else:
                print("Optimizing weights with grid search...")
                best_weights = self._grid_search_weights()

            print("Optimizing threshold with grid search...")
            new_scores = self._update_scores(np.array(best_weights))
            best_threshold = self.tune_threshold(y_scores=new_scores, correct_indicators=self.correct_indicators, thresh_objective=self.thresh_objective, fscore_beta=self.fscore_beta)
            return tuple(best_weights) + (best_threshold,)

    def _f_score(self, y_true, y_pred):
        """Helper function to compute f-beta score."""
        return fbeta_score(y_true, y_pred, beta=self.fscore_beta)

    def _validate_tuning_inputs(self):
        """Helper function to validate tuning inputs."""
        if self.k == 1:
<<<<<<< HEAD
            raise ValueError(
                """Tuning only applies if more than scorer component is present."""
            )
=======
            raise ValueError("Tuning only applies if more than scorer component is present.")
>>>>>>> 9909e68e

        if self.weights_objective not in self.objective_to_func:
            raise ValueError(
                """
                Only 'fbeta_score', 'accuracy_score', 'balanced_accuracy_score', 'roc_auc_score', and 'log_loss' are supported for tuning objectives.
                """
            )
        if self.thresh_objective not in ["fbeta_score", "accuracy_score", "balanced_accuracy_score"]:
            raise ValueError(
                """
                Only 'fbeta_score', 'accuracy_score', 'balanced_accuracy_score' are supported for tuning objectives.
                """
            )
<<<<<<< HEAD
        if self.weights_objective in [
            "fbeta_score",
            "accuracy_score",
            "balanced_accuracy_score",
            "average_precision",
            "brier_score",
        ]:
=======
        if self.weights_objective in ["fbeta_score", "accuracy_score", "balanced_accuracy_score"]:
>>>>>>> 9909e68e
            if not self.optimize_jointly:
                raise ValueError(
                    """
                    thresh_objective must match weights_objective for any threshold-dependent weights_objective.
                    """
                )

    def _optuna_objective(self, trial) -> float:
        """Helper function to define optuna objective."""
        thresh = None
        raw_weights = [trial.suggest_float(f"weight_{i}", 0, 1) for i in range(self.k)]
        weights = self._normalize_weights(raw_weights)
        if self.optimize_jointly:
<<<<<<< HEAD
            thresh = trial.suggest_float(
                "thresh", self.thresh_bounds[0], self.thresh_bounds[1]
            )
        ensemble_scores = self._compute_ensemble_scores(
            weights=weights, score_lists=self.score_lists
        )
        return self._evaluate_objective(
            y_true=self.correct_indicators, y_pred=ensemble_scores, thresh=thresh
        )
=======
            thresh = trial.suggest_float("thresh", self.thresh_bounds[0], self.thresh_bounds[1])
        ensemble_scores = self._compute_ensemble_scores(weights=np.array(weights), score_lists=self.score_lists)
        return self._evaluate_objective(y_true=self.correct_indicators, y_pred=ensemble_scores, thresh=thresh)
>>>>>>> 9909e68e

    def _evaluate_objective(self, y_true, y_pred, thresh=None):
        """Helper function to define evaluate objective function for weights."""
        if thresh is not None:
            y_pred = y_pred > thresh
        return self.obj_multiplier * self.weights_tuning_objective(y_true, y_pred)

    def _update_scores(self, weights: List[float]) -> List[float]:
        """Update confidence scores"""
        return self._compute_ensemble_scores(weights, score_lists=self.score_lists)

<<<<<<< HEAD
    def _compute_ensemble_scores(
        self, weights: List[float], score_lists: List[List[float]]
    ) -> List[float]:
        """Helper function to compute dot product for getting ensemble scores"""
        final_scores = []
        for scores_i in zip(*score_lists):
            filtered_scores_weights = [
                (si, w) for si, w in zip(scores_i, weights) if not np.isnan(si)
            ]
            filtered_scores, filtered_weights = zip(*filtered_scores_weights)
            normalized_weights = self._normalize_weights(filtered_weights)

            weighted_sum = sum(
                si * nw for si, nw in zip(filtered_scores, normalized_weights)
            )
            final_scores.append(weighted_sum)
        return final_scores
=======
    def _compute_ensemble_scores(self, weights: List[float], score_lists: List[List[float]]) -> List[float]:
        """Helper function to compute dot product for getting ensemble scores."""
        valid_mask = ~np.isnan(score_lists)
        adjusted_weights = weights[:, None] * valid_mask
        normalized_weights = adjusted_weights / np.sum(adjusted_weights, axis=0, keepdims=True)
        stacked_nonan = np.nan_to_num(score_lists, nan=0.0)
        return np.sum(stacked_nonan * normalized_weights, axis=0)
>>>>>>> 9909e68e

    def _grid_search_weights_thresh(self):
        """
        Joint grid search optimization for k weights and threshold.
<<<<<<< HEAD
        Use only if k==2, only one weight is free (the second is 1 - w1)
        """
        weight_grid = np.linspace(0, 1, int(1 / self.step_size))
        threshold_grid = np.linspace(
            self.thresh_bounds[0] + self.step_size,
            self.thresh_bounds[1] - self.step_size,
            int((self.thresh_bounds[1] - self.thresh_bounds[0]) / (self.step_size) - 1),
        )
=======
        Use only if k==2, only one weight is free (the second is 1 - w1).
        """
        weight_grid = np.linspace(0, 1, int(1 / self.step_size))
        threshold_grid = np.linspace(self.thresh_bounds[0] + self.step_size, self.thresh_bounds[1] - self.step_size, int((self.thresh_bounds[1] - self.thresh_bounds[0]) / (self.step_size) - 1))
>>>>>>> 9909e68e
        best_cost = np.inf
        for w in weight_grid:
            weights = np.array([w, 1 - w])  # automatically sum to 1
            for thresh in threshold_grid:
                cost = self._evaluate_objective(y_true=self.correct_indicators, y_pred=self._update_scores(weights), thresh=thresh)
                if cost < best_cost:
                    best_cost = cost
                    best_weights = weights
                    best_thresh = thresh
        return tuple(best_weights) + (best_thresh,)

    def _grid_search_weights(self):
        """
        Grid search for weights only.
        For k==2: one free weight.
<<<<<<< HEAD
        For k==3: two free weights where the third is 1 - (w1+w2)
=======
        For k==3: two free weights where the third is 1 - (w1+w2).
>>>>>>> 9909e68e
        Only consider feasible regions (weights are non-negative and sum to 1).
        """
        best_cost = np.inf
        if self.k == 2:
            w_grid = np.linspace(0, 1, int(1 / self.step_size))
            for w in w_grid:
                weights = np.array([w, 1 - w])
<<<<<<< HEAD
                cost = self._evaluate_objective(
                    y_true=self.correct_indicators,
                    y_pred=self._update_scores(weights),
                )
=======
                cost = self._evaluate_objective(y_true=self.correct_indicators, y_pred=self._update_scores(weights))
>>>>>>> 9909e68e
                if cost < best_cost:
                    best_cost = cost
                    best_weights = weights
        elif self.k == 3:
            w1_grid = np.linspace(0, 1, int(1 / self.step_size))
            w2_grid = np.linspace(0, 1, int(1 / self.step_size))
            for w1 in w1_grid:
                for w2 in w2_grid:
                    w3 = 1 - w1 - w2
                    if w3 < 0:  # infeasible, skip
                        continue
                    weights = np.array([w1, w2, w3])
                    cost = self._evaluate_objective(y_true=self.correct_indicators, y_pred=self._update_scores(weights))
                    if cost < best_cost:
                        best_cost = cost
                        best_weights = weights
        return tuple(best_weights)

    @staticmethod
<<<<<<< HEAD
    def _normalize_weights(weights: List[float]) -> List[float]:
        """Helper function to ensure weights sum to 1"""
        return [w / np.sum(weights) for w in weights]

    @staticmethod
    def _brier_score(y_true, y_score):
        """Computes brier score loss"""
        return brier_score_loss(y_true=y_true, y_proba=y_score)

    @staticmethod
    def _average_precision(y_true, y_score):
        """Computes average precision score"""
        return average_precision_score(y_true, y_score)
=======
    def _normalize_weights(weights: ArrayLike) -> ArrayLike:
        """Helper function to ensure weights sum to 1."""
        weights_array = np.asarray(weights)
        return weights_array / np.sum(weights_array)
>>>>>>> 9909e68e
<|MERGE_RESOLUTION|>--- conflicted
+++ resolved
@@ -18,19 +18,7 @@
 import optuna
 from typing import Any, Dict, List, Tuple
 
-<<<<<<< HEAD
-from sklearn.metrics import (
-    fbeta_score,
-    balanced_accuracy_score,
-    accuracy_score,
-    roc_auc_score,
-    log_loss,
-    average_precision_score,
-    brier_score_loss,
-)
-=======
-from sklearn.metrics import fbeta_score, balanced_accuracy_score, accuracy_score, roc_auc_score, log_loss
->>>>>>> 9909e68e
+from sklearn.metrics import fbeta_score, balanced_accuracy_score, accuracy_score, roc_auc_score, log_loss, average_precision_score, brier_score_loss
 
 optuna.logging.set_verbosity(optuna.logging.WARNING)
 
@@ -38,36 +26,13 @@
 class Tuner:
     def __init__(self) -> None:
         """
-        Class for tuning weights and threshold for UQEnsemble class.
-        """
-<<<<<<< HEAD
-        self.objective_to_func = {
-            "fbeta_score": self._f_score,
-            "accuracy_score": accuracy_score,
-            "balanced_accuracy_score": balanced_accuracy_score,
-            "log_loss": log_loss,
-            "roc_auc": roc_auc_score,
-            "average_precision": self._average_precision,
-            "brier_score": self._brier_score,
-        }
-
-    def tune_threshold(
-        self,
-        y_scores: List[float],
-        correct_indicators: List[bool],
-        thresh_objective: str = "fbeta_score",
-        fscore_beta: float = 1,
-        bounds: Tuple[float, float] = (0, 1),
-        step_size: int = 0.01,
-    ) -> float:
-        """Conducts 1-dimensional grid search for threshold
-=======
-        self.objective_to_func = {"fbeta_score": self._f_score, "accuracy_score": accuracy_score, "balanced_accuracy_score": balanced_accuracy_score, "log_loss": log_loss, "roc_auc": roc_auc_score}
+        Class for tuning weights and threshold for BSDetector and UQEnsemble
+        """
+        self.objective_to_func = {"fbeta_score": self._f_score, "accuracy_score": accuracy_score, "balanced_accuracy_score": balanced_accuracy_score, "log_loss": log_loss, "roc_auc": roc_auc_score, "average_precision": average_precision_score, "brier_score": brier_score_loss}
 
     def tune_threshold(self, y_scores: List[float], correct_indicators: List[bool], thresh_objective: str = "fbeta_score", fscore_beta: float = 1, bounds: Tuple[float, float] = (0, 1), step_size: int = 0.01) -> float:
         """
         Conducts 1-dimensional grid search for threshold.
->>>>>>> 9909e68e
 
         Parameters
         ----------
@@ -123,11 +88,7 @@
             Objective function for optimization of weights. Must match thresh_objective if one of 'fbeta_score',
             'accuracy_score', 'balanced_accuracy_score'. If same as thresh_objective, joint optimization will be done.
 
-<<<<<<< HEAD
         thresh_objective : {'fbeta_score', 'accuracy_score', 'balanced_accuracy_score'}, default='fbeta_score'
-=======
-        thresh_objective : {'fbeta_score', 'accuracy_score', 'balanced_accuracy_score', 'roc_auc', 'log_loss'}, default='fbeta_score'
->>>>>>> 9909e68e
             Objective function for threshold optimization via grid search.
 
         thresh_bounds : tuple of floats, default=(0,1)
@@ -157,13 +118,7 @@
         self.step_size = step_size
         self.fscore_beta = fscore_beta
         self.optimize_jointly = weights_objective == thresh_objective
-<<<<<<< HEAD
-        self.obj_multiplier = (
-            1 if weights_objective in ["logloss", "brier_score"] else -1
-        )
-=======
         self.obj_multiplier = 1 if weights_objective == "logloss" else -1
->>>>>>> 9909e68e
 
         # Validate inputs are correct
         self._validate_tuning_inputs()
@@ -211,13 +166,7 @@
     def _validate_tuning_inputs(self):
         """Helper function to validate tuning inputs."""
         if self.k == 1:
-<<<<<<< HEAD
-            raise ValueError(
-                """Tuning only applies if more than scorer component is present."""
-            )
-=======
             raise ValueError("Tuning only applies if more than scorer component is present.")
->>>>>>> 9909e68e
 
         if self.weights_objective not in self.objective_to_func:
             raise ValueError(
@@ -231,17 +180,7 @@
                 Only 'fbeta_score', 'accuracy_score', 'balanced_accuracy_score' are supported for tuning objectives.
                 """
             )
-<<<<<<< HEAD
-        if self.weights_objective in [
-            "fbeta_score",
-            "accuracy_score",
-            "balanced_accuracy_score",
-            "average_precision",
-            "brier_score",
-        ]:
-=======
         if self.weights_objective in ["fbeta_score", "accuracy_score", "balanced_accuracy_score"]:
->>>>>>> 9909e68e
             if not self.optimize_jointly:
                 raise ValueError(
                     """
@@ -255,21 +194,9 @@
         raw_weights = [trial.suggest_float(f"weight_{i}", 0, 1) for i in range(self.k)]
         weights = self._normalize_weights(raw_weights)
         if self.optimize_jointly:
-<<<<<<< HEAD
-            thresh = trial.suggest_float(
-                "thresh", self.thresh_bounds[0], self.thresh_bounds[1]
-            )
-        ensemble_scores = self._compute_ensemble_scores(
-            weights=weights, score_lists=self.score_lists
-        )
-        return self._evaluate_objective(
-            y_true=self.correct_indicators, y_pred=ensemble_scores, thresh=thresh
-        )
-=======
             thresh = trial.suggest_float("thresh", self.thresh_bounds[0], self.thresh_bounds[1])
         ensemble_scores = self._compute_ensemble_scores(weights=np.array(weights), score_lists=self.score_lists)
         return self._evaluate_objective(y_true=self.correct_indicators, y_pred=ensemble_scores, thresh=thresh)
->>>>>>> 9909e68e
 
     def _evaluate_objective(self, y_true, y_pred, thresh=None):
         """Helper function to define evaluate objective function for weights."""
@@ -281,25 +208,6 @@
         """Update confidence scores"""
         return self._compute_ensemble_scores(weights, score_lists=self.score_lists)
 
-<<<<<<< HEAD
-    def _compute_ensemble_scores(
-        self, weights: List[float], score_lists: List[List[float]]
-    ) -> List[float]:
-        """Helper function to compute dot product for getting ensemble scores"""
-        final_scores = []
-        for scores_i in zip(*score_lists):
-            filtered_scores_weights = [
-                (si, w) for si, w in zip(scores_i, weights) if not np.isnan(si)
-            ]
-            filtered_scores, filtered_weights = zip(*filtered_scores_weights)
-            normalized_weights = self._normalize_weights(filtered_weights)
-
-            weighted_sum = sum(
-                si * nw for si, nw in zip(filtered_scores, normalized_weights)
-            )
-            final_scores.append(weighted_sum)
-        return final_scores
-=======
     def _compute_ensemble_scores(self, weights: List[float], score_lists: List[List[float]]) -> List[float]:
         """Helper function to compute dot product for getting ensemble scores."""
         valid_mask = ~np.isnan(score_lists)
@@ -307,26 +215,14 @@
         normalized_weights = adjusted_weights / np.sum(adjusted_weights, axis=0, keepdims=True)
         stacked_nonan = np.nan_to_num(score_lists, nan=0.0)
         return np.sum(stacked_nonan * normalized_weights, axis=0)
->>>>>>> 9909e68e
 
     def _grid_search_weights_thresh(self):
         """
         Joint grid search optimization for k weights and threshold.
-<<<<<<< HEAD
-        Use only if k==2, only one weight is free (the second is 1 - w1)
-        """
-        weight_grid = np.linspace(0, 1, int(1 / self.step_size))
-        threshold_grid = np.linspace(
-            self.thresh_bounds[0] + self.step_size,
-            self.thresh_bounds[1] - self.step_size,
-            int((self.thresh_bounds[1] - self.thresh_bounds[0]) / (self.step_size) - 1),
-        )
-=======
         Use only if k==2, only one weight is free (the second is 1 - w1).
         """
         weight_grid = np.linspace(0, 1, int(1 / self.step_size))
         threshold_grid = np.linspace(self.thresh_bounds[0] + self.step_size, self.thresh_bounds[1] - self.step_size, int((self.thresh_bounds[1] - self.thresh_bounds[0]) / (self.step_size) - 1))
->>>>>>> 9909e68e
         best_cost = np.inf
         for w in weight_grid:
             weights = np.array([w, 1 - w])  # automatically sum to 1
@@ -342,11 +238,7 @@
         """
         Grid search for weights only.
         For k==2: one free weight.
-<<<<<<< HEAD
-        For k==3: two free weights where the third is 1 - (w1+w2)
-=======
         For k==3: two free weights where the third is 1 - (w1+w2).
->>>>>>> 9909e68e
         Only consider feasible regions (weights are non-negative and sum to 1).
         """
         best_cost = np.inf
@@ -354,14 +246,7 @@
             w_grid = np.linspace(0, 1, int(1 / self.step_size))
             for w in w_grid:
                 weights = np.array([w, 1 - w])
-<<<<<<< HEAD
-                cost = self._evaluate_objective(
-                    y_true=self.correct_indicators,
-                    y_pred=self._update_scores(weights),
-                )
-=======
                 cost = self._evaluate_objective(y_true=self.correct_indicators, y_pred=self._update_scores(weights))
->>>>>>> 9909e68e
                 if cost < best_cost:
                     best_cost = cost
                     best_weights = weights
@@ -381,23 +266,7 @@
         return tuple(best_weights)
 
     @staticmethod
-<<<<<<< HEAD
-    def _normalize_weights(weights: List[float]) -> List[float]:
-        """Helper function to ensure weights sum to 1"""
-        return [w / np.sum(weights) for w in weights]
-
-    @staticmethod
-    def _brier_score(y_true, y_score):
-        """Computes brier score loss"""
-        return brier_score_loss(y_true=y_true, y_proba=y_score)
-
-    @staticmethod
-    def _average_precision(y_true, y_score):
-        """Computes average precision score"""
-        return average_precision_score(y_true, y_score)
-=======
     def _normalize_weights(weights: ArrayLike) -> ArrayLike:
         """Helper function to ensure weights sum to 1."""
         weights_array = np.asarray(weights)
-        return weights_array / np.sum(weights_array)
->>>>>>> 9909e68e
+        return weights_array / np.sum(weights_array)
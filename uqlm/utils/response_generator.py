--- conflicted
+++ resolved
@@ -156,26 +156,10 @@
         if hasattr(self.llm, "logprobs"):
             if self.llm.logprobs:
                 if "logprobs_result" in result.generations[0][0].generation_info:
-<<<<<<< HEAD
-                    logprobs = [
-                        result.generations[0][i].generation_info["logprobs_result"]
-                        for i in range(count)
-                    ]
-                elif "logprobs" in result.generations[0][0].generation_info:
-                    logprobs = [
-                        result.generations[0][i].generation_info["logprobs"]["content"]
-                        for i in range(count)
-                    ]
-        return {
-            "logprobs": logprobs,
-            "responses": [result.generations[0][i].text for i in range(count)],
-        }
-=======
                     logprobs = [result.generations[0][i].generation_info["logprobs_result"] for i in range(count)]
                 elif "logprobs" in result.generations[0][0].generation_info:
                     logprobs = [result.generations[0][i].generation_info["logprobs"]["content"] for i in range(count)]
         return {"logprobs": logprobs, "responses": [result.generations[0][i].text for i in range(count)]}
->>>>>>> b3a03e90
 
     @staticmethod
     def _enforce_strings(texts: List[Any]) -> List[str]:

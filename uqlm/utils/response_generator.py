# Copyright 2025 CVS Health and/or one of its affiliates
#
# Licensed under the Apache License, Version 2.0 (the "License");
# you may not use this file except in compliance with the License.
# You may obtain a copy of the License at
#
#     http://www.apache.org/licenses/LICENSE-2.0
#
# Unless required by applicable law or agreed to in writing, software
# distributed under the License is distributed on an "AS IS" BASIS,
# WITHOUT WARRANTIES OR CONDITIONS OF ANY KIND, either express or implied.
# See the License for the specific language governing permissions and
# limitations under the License.

import asyncio
import itertools
import time
from typing import Any, Dict, Iterator, List, Optional, Tuple

import numpy as np
from rich.progress import Progress
from langchain_core.language_models.chat_models import BaseChatModel
from langchain_core.messages.human import HumanMessage
from langchain_core.messages.system import SystemMessage


class ResponseGenerator:
    def __init__(self, llm: BaseChatModel = None, max_calls_per_min: Optional[int] = None, use_n_param: bool = False) -> None:
        """
        Class for generating data from a provided set of prompts

        Parameters
        ----------
        llm : langchain `BaseChatModel`, default=None
            A langchain llm `BaseChatModel`. User is responsible for specifying temperature and other
            relevant parameters to the constructor of their `llm` object.

        max_calls_per_min : int, default=None
            Used to control rate limiting

        use_n_param : bool, default=False
            Specifies whether to use `n` parameter for `BaseChatModel`. Not compatible with all
            `BaseChatModel` classes. If used, it speeds up the generation process substantially when count > 1.
        """
        self.llm = llm
        self.use_n_param = use_n_param
        self.max_calls_per_min = max_calls_per_min
        self.progress = None
        self.progress_task = None
        self.is_judge = False

<<<<<<< HEAD
    async def generate_responses(self, prompts: List[str], system_prompt: str = "You are a helpful assistant.", count: int = 1) -> Dict[str, Any]:
=======
    async def generate_responses(self, prompts: List[str], system_prompt: str = "You are a helpful assistant.", count: int = 1, progress_bar: Optional[Progress] = None) -> Dict[str, Any]:
>>>>>>> 3aa40ebf
        """
        Generates evaluation dataset from a provided set of prompts. For each prompt,
        `self.count` responses are generated.

        Parameters
        ----------
        prompts : list of strings
            List of prompts from which LLM responses will be generated

        system_prompt : str or None, default="You are a helpful assistant."
            Optional argument for user to provide custom system prompt

        count : int, default=1
            Specifies number of responses to generate for each prompt.

        progress_bar : rich.progress.Progress, default=None
            If provided, displays a progress bar while scoring responses

        Returns
        -------
        dict
            A dictionary with two keys: 'data' and 'metadata'.

            'data' : dict
                A dictionary containing the prompts and responses.

                'prompt' : list
                    A list of prompts.
                'response' : list
                    A list of responses corresponding to the prompts.

            'metadata' : dict
                A dictionary containing metadata about the generation process.

                'temperature' : float
                    The temperature parameter used in the generation process.
                'count' : int
                    The count of prompts used in the generation process.
                'system_prompt' : str
                    The system prompt used for generating responses
        """
        assert isinstance(self.llm, BaseChatModel), """
            llm must be an instance of langchain_core.language_models.chat_models.BaseChatModel
        """
        assert all(isinstance(prompt, str) for prompt in prompts), "If using custom prompts, please ensure `prompts` is of type list[str]"
<<<<<<< HEAD
        print(f"Generating {count} responses per prompt...")
=======
>>>>>>> 3aa40ebf
        if self.llm.temperature == 0:
            assert count == 1, "temperature must be greater than 0 if count > 1"
        self._update_count(count)
        self.system_message = SystemMessage(system_prompt)

<<<<<<< HEAD
        generations, duplicated_prompts = await self._generate_in_batches(prompts=prompts)
=======
        generations, duplicated_prompts = await self._generate_in_batches(prompts=prompts, progress_bar=progress_bar)
>>>>>>> 3aa40ebf

        responses = generations["responses"]
        logprobs = generations["logprobs"]
        return {"data": {"prompt": self._enforce_strings(duplicated_prompts), "response": self._enforce_strings(responses)}, "metadata": {"system_prompt": system_prompt, "temperature": self.llm.temperature, "count": self.count, "logprobs": logprobs}}

<<<<<<< HEAD
        print("Responses successfully generated!")
        return {"data": {"prompt": self._enforce_strings(duplicated_prompts), "response": self._enforce_strings(responses)}, "metadata": {"system_prompt": system_prompt, "temperature": self.llm.temperature, "count": self.count, "logprobs": logprobs}}

=======
>>>>>>> 3aa40ebf
    def _create_tasks(self, prompts: List[str]) -> Tuple[List[Any], List[str]]:
        """
        Creates a list of async tasks and returns duplicated prompt list
        with each prompt duplicated `count` times
        """
        duplicated_prompts = [prompt for prompt, i in itertools.product(prompts, range(self.count))]
        if self.use_n_param:
            tasks = [self._async_api_call(prompt=prompt, count=self.count) for prompt in prompts]
        else:
            tasks = [self._async_api_call(prompt=prompt, count=1) for prompt in duplicated_prompts]
        return tasks, duplicated_prompts

    def _update_count(self, count: int) -> None:
        """Updates self.count parameter and self.llm as necessary"""
        self.count = count
        if self.use_n_param:
            self.llm.n = count

<<<<<<< HEAD
    async def _generate_in_batches(self, prompts: List[str]) -> Tuple[List[str], List[str]]:
        """Executes async IO with langchain in batches to avoid rate limit error"""
        batch_size = len(prompts) if not self.max_calls_per_min else self.max_calls_per_min // self.count
        prompts_partition = self._split(prompts, batch_size)
=======
    async def _generate_in_batches(self, prompts: List[str], progress_bar: Optional[bool] = True) -> Tuple[Dict[str, List[Any]], List[str]]:
        """Executes async IO with langchain in batches to avoid rate limit error"""
        assert self.count > 0, "count must be greater than 0"
        self.progress_bar = progress_bar
        if self.max_calls_per_min:
            batch_size = max(1, self.max_calls_per_min // self.count)
            check_batch_time = True
        else:
            batch_size = len(prompts)
        prompts_partition = list(self._split(prompts, batch_size))
>>>>>>> 3aa40ebf

        duplicated_prompts = []
        generations = {"responses": [], "logprobs": []}
        if self.progress_bar:
            if self.count == 1:
                self.progress_task = self.progress_bar.add_task(f"  - {'Scoring responses with LLM-as-a-Judge' if self.is_judge else 'Generating responses'}...", total=len(prompts))
            else:
                self.progress_task = self.progress_bar.add_task(f"  - Generating candidate responses ({self.count} per prompt)...", total=len(prompts) * self.count)

        for batch_idx, prompt_batch in enumerate(prompts_partition):
            if batch_idx == len(prompts_partition) - 1:
                check_batch_time = False
            await self._process_batch(prompt_batch, duplicated_prompts, generations, check_batch_time)
        time.sleep(0.1)
        return generations, duplicated_prompts

    async def _process_batch(self, prompt_batch: List[str], duplicated_prompts: List[str], generations: Dict[str, List[Any]], check_batch_time: bool) -> None:
        """Process a single batch of prompts"""
        start = time.time()
        # generate responses for current batch
        tasks, duplicated_batch_prompts = self._create_tasks(prompt_batch)
        generations_batch = await asyncio.gather(*tasks)
        responses_batch, logprobs_batch = [], []
        for g in generations_batch:
            responses_batch.extend(g["responses"])
            logprobs_batch.extend(g["logprobs"])

        # extend lists to include current batch
        duplicated_prompts.extend(duplicated_batch_prompts)
        generations["responses"].extend(responses_batch)
        generations["logprobs"].extend(logprobs_batch)
        stop = time.time()

        # pause if needed
        if (stop - start < 60) and check_batch_time:
            time.sleep(61 - stop + start)

    async def _async_api_call(self, prompt: str, count: int = 1) -> Dict[str, Any]:
        """Generates responses asynchronously using an RunnableSequence object"""
        messages = [self.system_message, HumanMessage(prompt)]
        logprobs = [None] * count
        result = await self.llm.agenerate([messages])
        if self.progress_bar:
            for _ in range(count):
                self.progress_bar.update(self.progress_task, advance=1)
        if hasattr(self.llm, "logprobs"):
            if self.llm.logprobs:
                if "logprobs_result" in result.generations[0][0].generation_info:
<<<<<<< HEAD
                    logprobs = [result.generations[0][i].generation_info["logprobs_result"] for i in range(count)]
                elif "logprobs" in result.generations[0][0].generation_info:
                    logprobs = [result.generations[0][i].generation_info["logprobs"]["content"] for i in range(count)]
=======
                    logprobs = [np.nan if "logprobs_result" not in result.generations[0][i].generation_info else result.generations[0][i].generation_info["logprobs_result"] for i in range(count)]
                elif "logprobs" in result.generations[0][0].generation_info:
                    logprobs = [np.nan if "logprobs" not in result.generations[0][0].generation_info else result.generations[0][i].generation_info["logprobs"]["content"] for i in range(count)]
>>>>>>> 3aa40ebf
        return {"logprobs": logprobs, "responses": [result.generations[0][i].text for i in range(count)]}

    @staticmethod
    def _enforce_strings(texts: List[Any]) -> List[str]:
        """Enforce that all outputs are strings"""
        return [str(r) for r in texts]

    @staticmethod
    def _split(list_a: List[str], chunk_size: int) -> Iterator[List[str]]:
        """Partitions list"""
        for i in range(0, len(list_a), chunk_size):
            yield list_a[i : i + chunk_size]<|MERGE_RESOLUTION|>--- conflicted
+++ resolved
@@ -49,11 +49,7 @@
         self.progress_task = None
         self.is_judge = False
 
-<<<<<<< HEAD
-    async def generate_responses(self, prompts: List[str], system_prompt: str = "You are a helpful assistant.", count: int = 1) -> Dict[str, Any]:
-=======
     async def generate_responses(self, prompts: List[str], system_prompt: str = "You are a helpful assistant.", count: int = 1, progress_bar: Optional[Progress] = None) -> Dict[str, Any]:
->>>>>>> 3aa40ebf
         """
         Generates evaluation dataset from a provided set of prompts. For each prompt,
         `self.count` responses are generated.
@@ -99,31 +95,17 @@
             llm must be an instance of langchain_core.language_models.chat_models.BaseChatModel
         """
         assert all(isinstance(prompt, str) for prompt in prompts), "If using custom prompts, please ensure `prompts` is of type list[str]"
-<<<<<<< HEAD
-        print(f"Generating {count} responses per prompt...")
-=======
->>>>>>> 3aa40ebf
         if self.llm.temperature == 0:
             assert count == 1, "temperature must be greater than 0 if count > 1"
         self._update_count(count)
         self.system_message = SystemMessage(system_prompt)
 
-<<<<<<< HEAD
-        generations, duplicated_prompts = await self._generate_in_batches(prompts=prompts)
-=======
         generations, duplicated_prompts = await self._generate_in_batches(prompts=prompts, progress_bar=progress_bar)
->>>>>>> 3aa40ebf
 
         responses = generations["responses"]
         logprobs = generations["logprobs"]
         return {"data": {"prompt": self._enforce_strings(duplicated_prompts), "response": self._enforce_strings(responses)}, "metadata": {"system_prompt": system_prompt, "temperature": self.llm.temperature, "count": self.count, "logprobs": logprobs}}
 
-<<<<<<< HEAD
-        print("Responses successfully generated!")
-        return {"data": {"prompt": self._enforce_strings(duplicated_prompts), "response": self._enforce_strings(responses)}, "metadata": {"system_prompt": system_prompt, "temperature": self.llm.temperature, "count": self.count, "logprobs": logprobs}}
-
-=======
->>>>>>> 3aa40ebf
     def _create_tasks(self, prompts: List[str]) -> Tuple[List[Any], List[str]]:
         """
         Creates a list of async tasks and returns duplicated prompt list
@@ -142,12 +124,6 @@
         if self.use_n_param:
             self.llm.n = count
 
-<<<<<<< HEAD
-    async def _generate_in_batches(self, prompts: List[str]) -> Tuple[List[str], List[str]]:
-        """Executes async IO with langchain in batches to avoid rate limit error"""
-        batch_size = len(prompts) if not self.max_calls_per_min else self.max_calls_per_min // self.count
-        prompts_partition = self._split(prompts, batch_size)
-=======
     async def _generate_in_batches(self, prompts: List[str], progress_bar: Optional[bool] = True) -> Tuple[Dict[str, List[Any]], List[str]]:
         """Executes async IO with langchain in batches to avoid rate limit error"""
         assert self.count > 0, "count must be greater than 0"
@@ -158,7 +134,6 @@
         else:
             batch_size = len(prompts)
         prompts_partition = list(self._split(prompts, batch_size))
->>>>>>> 3aa40ebf
 
         duplicated_prompts = []
         generations = {"responses": [], "logprobs": []}
@@ -207,15 +182,9 @@
         if hasattr(self.llm, "logprobs"):
             if self.llm.logprobs:
                 if "logprobs_result" in result.generations[0][0].generation_info:
-<<<<<<< HEAD
-                    logprobs = [result.generations[0][i].generation_info["logprobs_result"] for i in range(count)]
-                elif "logprobs" in result.generations[0][0].generation_info:
-                    logprobs = [result.generations[0][i].generation_info["logprobs"]["content"] for i in range(count)]
-=======
                     logprobs = [np.nan if "logprobs_result" not in result.generations[0][i].generation_info else result.generations[0][i].generation_info["logprobs_result"] for i in range(count)]
                 elif "logprobs" in result.generations[0][0].generation_info:
                     logprobs = [np.nan if "logprobs" not in result.generations[0][0].generation_info else result.generations[0][i].generation_info["logprobs"]["content"] for i in range(count)]
->>>>>>> 3aa40ebf
         return {"logprobs": logprobs, "responses": [result.generations[0][i].text for i in range(count)]}
 
     @staticmethod

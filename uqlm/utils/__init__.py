# Copyright 2025 CVS Health and/or one of its affiliates
#
# Licensed under the Apache License, Version 2.0 (the "License");
# you may not use this file except in compliance with the License.
# You may obtain a copy of the License at
#
#     http://www.apache.org/licenses/LICENSE-2.0
#
# Unless required by applicable law or agreed to in writing, software
# distributed under the License is distributed on an "AS IS" BASIS,
# WITHOUT WARRANTIES OR CONDITIONS OF ANY KIND, either express or implied.
# See the License for the specific language governing permissions and
# limitations under the License.


from uqlm.utils.plots import plot_model_accuracies, plot_filtered_accuracy, plot_ranked_auc
from uqlm.utils.dataloader import load_dataset, load_example_dataset
from uqlm.utils.postprocessors import math_postprocessor
from uqlm.utils.response_generator import ResponseGenerator
from uqlm.utils.results import UQResult
from uqlm.utils.tuner import Tuner
from uqlm.utils.grader import LLMGrader
from uqlm.utils.llm_config import save_llm_config, load_llm_config
from uqlm.utils.display import ConditionalBarColumn, ConditionalTimeElapsedColumn, ConditionalTextColumn, ConditionalSpinnerColumn
<<<<<<< HEAD
from uqlm.utils.warn import beta_warning, deprecation_warning
from uqlm.utils.device import get_best_device
=======
from uqlm.utils.warn import beta_warning
from uqlm.utils.nli import NLI
from uqlm.utils.prompts import TEMPLATE_TO_INSTRUCTION, TEMPLATE_TO_INSTRUCTION_WITH_EXPLANATIONS, SCORING_CONFIG, COMMON_INSTRUCTIONS, PROMPT_TEMPLATES, create_instruction, get_claim_breakdown_prompt, get_entailment_prompt
>>>>>>> 52c3dd44

__all__ = [
    "plot_model_accuracies",
    "plot_filtered_accuracy",
    "plot_ranked_auc",
    "load_example_dataset",
    "load_dataset",
    "load_example_dataset",
    "math_postprocessor",
    "ResponseGenerator",
    "UQResult",
    "Tuner",
<<<<<<< HEAD
    "LLMGrader",
=======
>>>>>>> 52c3dd44
    "save_llm_config",
    "load_llm_config",
    "ConditionalBarColumn",
    "ConditionalTimeElapsedColumn",
    "ConditionalTextColumn",
    "ConditionalSpinnerColumn",
    "beta_warning",
<<<<<<< HEAD
    "deprecation_warning",
    "get_best_device",
=======
    "NLI",
    "TEMPLATE_TO_INSTRUCTION",
    "TEMPLATE_TO_INSTRUCTION_WITH_EXPLANATIONS",
    "SCORING_CONFIG",
    "COMMON_INSTRUCTIONS",
    "PROMPT_TEMPLATES",
    "create_instruction",
    "get_claim_breakdown_prompt",
    "get_entailment_prompt",
>>>>>>> 52c3dd44
]<|MERGE_RESOLUTION|>--- conflicted
+++ resolved
@@ -22,14 +22,10 @@
 from uqlm.utils.grader import LLMGrader
 from uqlm.utils.llm_config import save_llm_config, load_llm_config
 from uqlm.utils.display import ConditionalBarColumn, ConditionalTimeElapsedColumn, ConditionalTextColumn, ConditionalSpinnerColumn
-<<<<<<< HEAD
 from uqlm.utils.warn import beta_warning, deprecation_warning
 from uqlm.utils.device import get_best_device
-=======
 from uqlm.utils.warn import beta_warning
-from uqlm.utils.nli import NLI
 from uqlm.utils.prompts import TEMPLATE_TO_INSTRUCTION, TEMPLATE_TO_INSTRUCTION_WITH_EXPLANATIONS, SCORING_CONFIG, COMMON_INSTRUCTIONS, PROMPT_TEMPLATES, create_instruction, get_claim_breakdown_prompt, get_entailment_prompt
->>>>>>> 52c3dd44
 
 __all__ = [
     "plot_model_accuracies",
@@ -42,10 +38,7 @@
     "ResponseGenerator",
     "UQResult",
     "Tuner",
-<<<<<<< HEAD
     "LLMGrader",
-=======
->>>>>>> 52c3dd44
     "save_llm_config",
     "load_llm_config",
     "ConditionalBarColumn",
@@ -53,11 +46,8 @@
     "ConditionalTextColumn",
     "ConditionalSpinnerColumn",
     "beta_warning",
-<<<<<<< HEAD
     "deprecation_warning",
     "get_best_device",
-=======
-    "NLI",
     "TEMPLATE_TO_INSTRUCTION",
     "TEMPLATE_TO_INSTRUCTION_WITH_EXPLANATIONS",
     "SCORING_CONFIG",
@@ -66,5 +56,4 @@
     "create_instruction",
     "get_claim_breakdown_prompt",
     "get_entailment_prompt",
->>>>>>> 52c3dd44
 ]
# Copyright 2025 CVS Health and/or one of its affiliates
#
# Licensed under the Apache License, Version 2.0 (the "License");
# you may not use this file except in compliance with the License.
# You may obtain a copy of the License at
#
#     http://www.apache.org/licenses/LICENSE-2.0
#
# Unless required by applicable law or agreed to in writing, software
# distributed under the License is distributed on an "AS IS" BASIS,
# WITHOUT WARRANTIES OR CONDITIONS OF ANY KIND, either express or implied.
# See the License for the specific language governing permissions and
# limitations under the License.

"""
This module is used to store LLM prompt templates that can be used for various tasks.
"""


# The claim_brekadown_template is a modified version of the prompt from "Atomic Calibration of LLMs in Long-Form Generations"
# @misc{zhang2025atomiccalibrationllmslongform,
#       title={Atomic Calibration of LLMs in Long-Form Generations},
#       author={Caiqi Zhang and Ruihan Yang and Zhisong Zhang and Xinting Huang and Sen Yang and Dong Yu and Nigel Collier},
#       year={2025},
#       eprint={2410.13246},
#       archivePrefix={arXiv},
#       primaryClass={cs.CL},
#       url={https://arxiv.org/abs/2410.13246},
# }
def get_claim_breakdown_template(response: str) -> str:
    """
    Parameters
    ----------
    response: str
        The response to be broken down into fact pieces.

    Returns
    -------
    str
        The prompt template for breaking down the response into fact pieces.
    """

    claim_breakdown_template = f"""
    Please breakdown the following passage into independent fact pieces. 

    Step 1: For each sentence, you should break it into several fact pieces. Each fact piece should only contain one single independent fact. Normally the format of a fact piece is "subject + verb + object". If the sentence does not contain a verb, you can use "be" as the verb.

    Step 2: Do this for all the sentences. Output each piece of fact in one single line starting with ###. Do not include other formatting. 

    Step 3: Each atomic fact should be self-contained. Do not use pronouns as the subject of a piece of fact, such as he, she, it, this that, use the original subject whenever possible.

    Here are some examples:

    Example 1:
    Michael Collins (born October 31, 1930) is a retired American astronaut and test pilot who was the Command Module Pilot for the Apollo 11 mission in 1969.
    ### Michael Collins was born on October 31, 1930.
    ### Michael Collins is retired.
    ### Michael Collins is an American.
    ### Michael Collins was an astronaut.
    ### Michael Collins was a test pilot.
    ### Michael Collins was the Command Module Pilot.
    ### Michael Collins was the Command Module Pilot for the Apollo 11 mission.
    ### Michael Collins was the Command Module Pilot for the Apollo 11 mission in 1969.

    Example 2:
    League of Legends (often abbreviated as LoL) is a multiplayer online battle arena (MOBA) video game developed and published by Riot Games. 
    ### League of Legends is a video game.
    ### League of Legends is often abbreviated as LoL.
    ### League of Legends is a multiplayer online battle arena.
    ### League of Legends is a MOBA video game.
    ### League of Legends is developed by Riot Games.
    ### League of Legends is published by Riot Games.

    Example 3:
    Emory University has a strong athletics program, competing in the National Collegiate Athletic Association (NCAA) Division I Atlantic Coast Conference (ACC). The university's mascot is the Eagle.
    ### Emory University has a strong athletics program.
    ### Emory University competes in the National Collegiate Athletic Association Division I.
    ### Emory University competes in the Atlantic Coast Conference.
    ### Emory University is part of the ACC.
    ### Emory University's mascot is the Eagle.

    Now it's your turn. Here is the passage: 

    {response}

    You should only return the final answer. Now your answer is:
    """

    return claim_breakdown_template

<<<<<<< HEAD
def get_binary_entailment_template(claim: str, source_text: str) -> str:
=======

def get_entailment_template(claim: str, source_text: str) -> str:
>>>>>>> ed047d76
    """
    Parameters
    ----------
    claim: str
        The claim to be evaluated.
    source_text: str
        The source text to be evaluated.

    Returns
    -------
    str
        The prompt template for evaluating the entailment of a claim and a source text.
    """

    entailment_template = """

    You are a helpful assistant that can evaluate the entailment of a claim and a source text.

    You will be given a claim and a source text. You need to evaluate if the claim is entailed by the source text.

    You should return one of the following categorizations:

    true - if the claim is entailed by the source text.
    false - if the claim is not entailed by the source text.

    Example:

    Source text:
    Emory University has a strong athletics program, competing in the National Collegiate Athletic Association (NCAA) Division I Atlantic Coast Conference (ACC). The university's mascot is the Eagle.

    Claim:
    Emory University is part of the ACC.

    Categorization:
    true

    Only return the categorization label (true or false). Do not include any other text.

    Source text:
    {source_text}

    Claim:
    {claim}

    Categorization:

    """
    return entailment_template<|MERGE_RESOLUTION|>--- conflicted
+++ resolved
@@ -88,12 +88,8 @@
 
     return claim_breakdown_template
 
-<<<<<<< HEAD
-def get_binary_entailment_template(claim: str, source_text: str) -> str:
-=======
 
 def get_entailment_template(claim: str, source_text: str) -> str:
->>>>>>> ed047d76
     """
     Parameters
     ----------

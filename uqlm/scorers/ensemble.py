# Copyright 2025 CVS Health and/or one of its affiliates
#
# Licensed under the Apache License, Version 2.0 (the "License");
# you may not use this file except in compliance with the License.
# You may obtain a copy of the License at
#
#     http://www.apache.org/licenses/LICENSE-2.0
#
# Unless required by applicable law or agreed to in writing, software
# distributed under the License is distributed on an "AS IS" BASIS,
# WITHOUT WARRANTIES OR CONDITIONS OF ANY KIND, either express or implied.
# See the License for the specific language governing permissions and
# limitations under the License.

import json
import inspect
<<<<<<< HEAD
from importlib import import_module
=======
import numpy as np
>>>>>>> 3bfb3274
from langchain_core.language_models.chat_models import BaseChatModel
from typing import Any, Dict, List, Optional, Union, Tuple


from uqlm.judges.judge import LLMJudge
from uqlm.scorers.baseclass.uncertainty import UncertaintyQuantifier, UQResult
from uqlm.scorers.panel import LLMPanel
from uqlm.scorers.black_box import BlackBoxUQ
from uqlm.scorers.white_box import WhiteBoxUQ
from uqlm.utils.tuner import Tuner


class UQEnsemble(UncertaintyQuantifier):
    def __init__(
        self,
        llm=None,
        scorers: Optional[List[Union[str, BaseChatModel, LLMJudge]]] = None,
        device: Any = None,
        postprocessor: Any = None,
        system_prompt: str = "You are a helpful assistant.",
        max_calls_per_min: Optional[int] = None,
        use_n_param: bool = False,
        thresh: float = 0.5,
        weights: List[float] = None,
        nli_model_name: str = "microsoft/deberta-large-mnli",
        use_best: bool = True,
        sampling_temperature: float = 1.0,
        max_length: int = 2000,
        verbose: bool = False,
    ) -> None:
        """
        Class for detecting bad and speculative answer from a pretrained Large Language Model (LLM Hallucination).

        Parameters
        ----------
        llm : langchain `BaseChatModel`, default=None
            A langchain llm `BaseChatModel`. User is responsible for specifying temperature and other
            relevant parameters to the constructor of their `llm` object.

        scorers : List containing instances of BaseChatModel, LLMJudge, black-box scorer names from ['semantic_negentropy', 'noncontradiction','exact_match', 'bert_score', 'bleurt', 'cosine_sim'], or white-box scorer names from ["normalized_probability", "min_probability"] default=None
            Specifies which UQ components to include. If None, defaults to the off-the-shelf BS Detector ensemble by
            Chen and Mueller (2023) :footcite:`chen2023quantifyinguncertaintyanswerslanguage` which uses components
            ["noncontradiction", "exact_match","self_reflection"] with respective weights of [0.56, 0.14, 0.3]

        device : str or torch.device input or torch.device object, default="cpu"
            Specifies the device that NLI model use for prediction. Only applies to 'semantic_negentropy', 'noncontradiction'
            scorers. Pass a torch.device to leverage GPU.

        postprocessor : callable, default=None
            A user-defined function that takes a string input and returns a string. Used for postprocessing
            outputs.

        use_best : bool, default=True
            Specifies whether to swap the original response for the uncertainty-minimized response
            based on semantic entropy clusters.

        sampling_temperature : float, default=1.0
            The 'temperature' parameter for llm model to generate sampled LLM responses. Must be greater than 0.

        system_prompt : str or None, default="You are a helpful assistant."
            Optional argument for user to provide custom system prompt

        max_calls_per_min : int, default=None
            Specifies how many api calls to make per minute to avoid a rate limit error. By default, no
            limit is specified.

        use_n_param : bool, default=False
            Specifies whether to use `n` parameter for `BaseChatModel`. Not compatible with all
            `BaseChatModel` classes. If used, it speeds up the generation process substantially when num_responses > 1.

        weights : list of floats, default=None
            Specifies weight for each component in ensemble. If None and `scorers` is not None, each component will
            receive equal weight. If `scorers` is None, defaults to the off-the-shelf BS Detector ensemble by
            Chen and Mueller (2023) :footcite:`chen2023quantifyinguncertaintyanswerslanguage` which uses components
            ["noncontradiction", "exact_match","self_reflection"] with respective weights of [0.56, 0.14, 0.3].

        nli_model_name : str, default="microsoft/deberta-large-mnli"
            Specifies which NLI model to use. Must be acceptable input to AutoTokenizer.from_pretrained() and
            AutoModelForSequenceClassification.from_pretrained()

        max_length : int, default=2000
            Specifies the maximum allowed string length. Responses longer than this value will be truncated to
            avoid OutOfMemoryError

        verbose : bool, default=False
            Specifies whether to print the index of response currently being scored.
        """
        super().__init__(llm=llm, device=device, system_prompt=system_prompt, max_calls_per_min=max_calls_per_min, use_n_param=use_n_param, postprocessor=postprocessor)
        self.nli_model_name = nli_model_name
        self.thresh = thresh
        self.weights = weights
        self.verbose = verbose
        self.sampling_temperature = sampling_temperature
        self.use_best = use_best
        self.max_length = max_length
        self.tuner = Tuner()
        self._validate_components(scorers)
        self._validate_weights()

    async def generate_and_score(self, prompts: List[str], num_responses: int = 5):
        """
        Generate LLM responses from provided prompts and compute confidence scores.

        Parameters
        ----------
        prompts : list of str
            A list of input prompts for the model.

        num_responses : int, default=5
            The number of sampled responses used to compute consistency.

        Returns
        -------
        UQResult
            Instance of UQResult, containing data (prompts, responses, and semantic entropy scores) and
            metadata
        """
        self.num_responses = num_responses
        if self.white_box_components:
            assert hasattr(self.llm, "logprobs"), """
            In order to use white-box components, BaseChatModel must have logprobs attribute
            """
            self.llm.logprobs = True

        responses = await self.generate_original_responses(prompts)
        if self.black_box_components:
            sampled_responses = await self.generate_candidate_responses(prompts)
        else:
            sampled_responses = None

        return await self.score(prompts=prompts, responses=responses, sampled_responses=sampled_responses, logprobs_results=self.logprobs)

    async def score(self, prompts: List[str], responses: List[str], sampled_responses: Optional[List[List[str]]] = None, logprobs_results: Optional[List[List[Dict[str, Any]]]] = None, num_responses: int = 5):
        """
        Generate LLM responses from provided prompts and compute confidence scores.

        Parameters
        ----------
        prompts : list of str
            A list of input prompts for the model.

        responses : list of str
            A list of model responses for the prompts.

        sampled_responses : list of list of str, default=None
            A list of lists of sampled LLM responses for each prompt. These will be used to compute consistency scores by comparing to
            the corresponding response from `responses`. Must be provided if using black box scorers.

        logprobs_results : list of logprobs_result, default=None
            List of lists of dictionaries, each returned by BaseChatModel.agenerate. Must be provided if using white box scorers.

        num_responses : int, default=5
            The number of sampled responses used to compute consistency. Not value will not be used if sampled_responses is provided

        Returns
        -------
        UQResult
            Instance of UQResult, containing data (prompts, responses, and semantic entropy scores) and
            metadata
        """
        if self.black_box_components and not sampled_responses:
            raise ValueError("sampled_responses must be provided if using black-box scorers")
        if self.white_box_components and not logprobs_results:
            raise ValueError("logprobs_results must be provided if using white-box scorers")

        self.prompts = prompts
        self.responses = responses
        self.sampled_responses = sampled_responses
        self.num_responses = num_responses if not sampled_responses else len(sampled_responses[0])
        if not logprobs_results:
            self.logprobs = [None] * len(prompts)
            self.multiple_logprobs = [[None] * self.num_responses] * len(prompts)

        if self.black_box_components:
            black_box_results = self.black_box_object.score(responses=self.responses, sampled_responses=self.sampled_responses)
            if self.use_best:
                self._update_best(black_box_results.data["responses"])

        if self.white_box_components:
            white_box_results = self.white_box_object.score(logprobs_results=self.logprobs)

        if self.judges:
            judge_results = await self.judges_object.score(prompts=prompts, responses=self.responses)
        self.component_scores = {k: [] for k in self.component_names}

        for i, component in enumerate(self.component_scores):
            if component in self.black_box_components:
                self.component_scores[component] = black_box_results.data[component]
            elif component in self.white_box_components:
                self.component_scores[component] = white_box_results.data[component]
            elif i in self.judges_indices:
                self.component_scores[component] = judge_results.data[component]

        return self._construct_result()

    def tune_from_graded(self, correct_indicators: List[bool], weights_objective: str = "roc_auc", thresh_bounds: Tuple[float, float] = (0, 1), thresh_objective: str = "fbeta_score", n_trials: int = 100, step_size: float = 0.01, fscore_beta: float = 1) -> UQResult:
        """
        Tunes weights and threshold parameters on a set of user-provided graded responses.

        Parameters
        ----------
        correct_indicators : list of bool
            A list of boolean indicators of whether self.responses are correct.

        weights_objective : {'fbeta_score', 'accuracy_score', 'balanced_accuracy_score', 'roc_auc', 'log_loss'}, default='roc_auc'
            Objective function for weight optimization. Must match thresh_objective if one of 'fbeta_score',
            'accuracy_score', 'balanced_accuracy_score'. If same as thresh_objective, joint optimization will be done.

        thresh_bounds : tuple of floats, default=(0,1)
            Bounds to search for threshold

        thresh_objective : {'fbeta_score', 'accuracy_score', 'balanced_accuracy_score', 'roc_auc', 'log_loss'}, default='fbeta_score'
            Objective function for threshold optimization via grid search.

        n_trials : int, default=100
            Indicates how many candidates to search over with optuna optimizer

        step_size : float, default=0.01
            Indicates step size in grid search, if used

        fscore_beta : float, default=1
            Value of beta in fbeta_score

        Returns
        -------
        UQResult
        """
        assert self.component_scores, """
        evaluate method must be run prior to running tune_params method
        """
        score_lists = list(self.component_scores.values())
        optimal_params = self.tuner.tune_params(score_lists=score_lists, correct_indicators=correct_indicators, weights_objective=weights_objective, thresh_bounds=thresh_bounds, thresh_objective=thresh_objective, n_trials=n_trials, step_size=step_size, fscore_beta=fscore_beta)
        self.weights = optimal_params["weights"]
        self.thresh = optimal_params["thresh"]
        return self._construct_result()

    async def tune(self, prompts: List[str], ground_truth_answers: List[str], grader_function: Optional[Any] = None, num_responses: int = 5, weights_objective: str = "roc_auc", thresh_bounds: Tuple[float, float] = (0, 1), thresh_objective: str = "fbeta_score", n_trials: int = 100, step_size: float = 0.01, fscore_beta: float = 1) -> UQResult:
        """
        Generate responses from provided prompts, grade responses with provided grader function, and tune ensemble weights.

        Parameters
        ----------
        prompts : list of str
            A list of input prompts for the model.

        ground_truth_answers : list of str
            A list of ideal (correct) responses

        grader_function : function(response: str, answer: str) -> bool, default=None
            A user-defined function that takes a response and a ground truth 'answer' and returns a boolean indicator of whether
            the response is correct. If not provided, vectara's HHEM is used: https://huggingface.co/vectara/hallucination_evaluation_model

        num_responses : int, default=5
            The number of sampled responses used to compute consistency.

        weights_objective : {'fbeta_score', 'accuracy_score', 'balanced_accuracy_score', 'roc_auc', 'log_loss'}, default='roc_auc'
            Objective function for weight optimization. Must match thresh_objective if one of 'fbeta_score',
            'accuracy_score', 'balanced_accuracy_score'. If same as thresh_objective, joint optimization will be done.

        thresh_bounds : tuple of floats, default=(0,1)
            Bounds to search for threshold

        thresh_objective : {'fbeta_score', 'accuracy_score', 'balanced_accuracy_score', 'roc_auc', 'log_loss'}, default='fbeta_score'
            Objective function for threshold optimization via grid search.

        n_trials : int, default=100
            Indicates how many trials to search over with optuna optimizer

        step_size : float, default=0.01
            Indicates step size in grid search, if used

        fscore_beta : float, default=1
            Value of beta in fbeta_score

        Returns
        -------
        UQResult
        """
        self._validate_grader(grader_function)
        await self.generate_and_score(prompts=prompts, num_responses=num_responses)
        print("Grading responses with grader function...")
        if grader_function:
            correct_indicators = [grader_function(r, a) for r, a in zip(self.responses, ground_truth_answers)]
        else:
            self._construct_hhem()  # use vectara hhem if no grader is provided
            pairs = [(a, r) for a, r in zip(ground_truth_answers, self.responses)]
            halluc_scores = self.hhem.predict(pairs)
            correct_indicators = [(s > 0.5) * 1 for s in halluc_scores]

        tuned_result = self.tune_from_graded(correct_indicators=correct_indicators, weights_objective=weights_objective, thresh_bounds=thresh_bounds, thresh_objective=thresh_objective, n_trials=n_trials, step_size=step_size, fscore_beta=fscore_beta)
        return tuned_result

    def _construct_result(self) -> Any:
        """Constructs UQResult from dictionary"""
        data = {"prompts": self.prompts, "responses": self.responses, "sampled_responses": self.sampled_responses if self.sampled_responses else [None] * len(self.responses)}
        data["ensemble_scores"] = self._compute_ensemble_scores(score_dict=self.component_scores, weights=self.weights)
        data.update(self.component_scores)
        result = {"data": data, "metadata": {"temperature": None if not self.llm else self.llm.temperature, "sampling_temperature": None if not self.sampling_temperature else self.sampling_temperature, "num_responses": self.num_responses, "thresh": self.thresh, "weights": self.weights, "logprobs": self.logprobs}}
        return UQResult(result)

    def _compute_ensemble_scores(self, score_dict: Dict[str, List[float]], weights: List[float]):
        """Compute dot product of component scores and weights"""
        score_lists = [np.array(score_dict[key]) for key in score_dict.keys()]
        return self.tuner._compute_ensemble_scores(weights=np.array(weights), score_lists=score_lists).tolist()

    def _validate_components(self, components: List[Any]) -> None:
        "Validate components and construct applicable scorer attributes"
        self.black_box_components, self.white_box_components, self.judges = [], [], []
        self.black_box_indices, self.white_box_indices, self.judges_indices = [], [], []
        self.component_names = []
        if components is None:
            # Default to BS Detector
            components = ["noncontradiction", "exact_match", self.llm]
            self.black_box_components = ["noncontradiction", "exact_match"]
            self.judges.append(self.llm)
            self.component_names = self.black_box_components + ["judge_1"]
            self.judges_indices = [2]
            self.weights = [0.7 * 0.8, 0.7 * 0.2, 0.3]  # Default BS Detector weights
        else:
            judge_count = 0
            for i, component in enumerate(components):
                if component in self.white_box_names:
                    self.white_box_components.append(component)
                    self.white_box_indices.append(i)
                    self.component_names.append(component)
                elif component in self.black_box_names:
                    self.black_box_components.append(component)
                    self.black_box_indices.append(i)
                    self.component_names.append(component)
                elif isinstance(component, (LLMJudge, BaseChatModel)):
                    judge_count += 1
                    self.judges.append(component)
                    self.judges_indices.append(i)
                    self.component_names.append(f"judge_{judge_count}")
                else:
                    raise ValueError(
                        f"""
                        Components must be an instance of LLMJudge, BaseChatModel, a black-box scorer from {self.black_box_names}, or a white-box scorer from {self.white_box_names}
                        """
                    )
        if self.black_box_components:
            self.black_box_object = BlackBoxUQ(scorers=self.black_box_components, device=self.device, nli_model_name=self.nli_model_name, max_length=self.max_length, use_best=self.use_best)
        if self.white_box_components:
            self.white_box_object = WhiteBoxUQ()
        if self.judges:
            self.judges_object = LLMPanel(judges=self.judges)
        self.components = components

    def _validate_weights(self) -> None:
        """Validate ensemble weights"""
        if self.weights:
            if len(self.weights) != len(self.components):
                raise ValueError("Must have same number of weights as components")
            self.weights = self._normalize_weights(self.weights)
        else:
            self.weights = [1 / len(self.components)] * len(self.components)

    def _normalize_weights(self, weights: List[float]) -> List[float]:
        """Normalize weights to sum to 1."""
        weights = weights if weights else [1] * len(self.components)
        return list(self.tuner._normalize_weights(weights))

    def _construct_hhem(self):
        from transformers import AutoModelForSequenceClassification

        self.hhem = AutoModelForSequenceClassification.from_pretrained("vectara/hallucination_evaluation_model", trust_remote_code=True)

    @staticmethod
    def _validate_grader(grader_function: Any) -> bool:
        "Validate that grader function is valid"
        if grader_function is None:
            pass
        else:
            sig = inspect.signature(grader_function)
            params = sig.parameters
            if "response" not in params or "answer" not in params:
                raise ValueError("grader_function must have 'response' and 'answer' parameters")
            check_val = grader_function("a", "b")
            if not isinstance(check_val, bool):
                raise ValueError("grader_function must return boolean")

    @staticmethod
    def _save_llm_config(llm: BaseChatModel) -> Dict[str, Any]:
        """
        Extract and save LLM configuration.

        Parameters
        ----------
        llm : BaseChatModel
            The LLM instance to extract config from

        Returns
        -------
        dict
            Dictionary containing LLM configuration
        """
        config = {
            "class_name": llm.__class__.__name__,
            "module": llm.__class__.__module__,
        }
        
        # Common LLM parameters to save
        params_to_save = [
            'model', 'model_name', 'temperature', 'max_tokens', 'max_output_tokens',
            'top_p', 'top_k', 'frequency_penalty', 'presence_penalty'
        ]
        
        for param in params_to_save:
            if hasattr(llm, param):
                value = getattr(llm, param)
                if value is not None:
                    config[param] = value
        
        return config
    
    @staticmethod
    def _load_llm_config(llm_config: Dict[str, Any]) -> BaseChatModel:
        """
        Recreate LLM instance from saved configuration.

        Parameters
        ----------
        llm_config : dict
            Dictionary containing LLM configuration

        Returns
        -------
        BaseChatModel
            Recreated LLM instance
        """
        
        try:
            # Import the LLM class
            module = import_module(llm_config['module'])
            llm_class = getattr(module, llm_config['class_name'])
            
            # Extract parameters (exclude class info)
            llm_params = {k: v for k, v in llm_config.items() 
                         if k not in ['class_name', 'module']}
            
            # Create LLM instance
            return llm_class(**llm_params)
        except Exception as e:
            raise ValueError(f"Could not recreate LLM from config: {e}") from e

    def save_config(self, path: str) -> None:
        """
        Save minimal configuration: weights, threshold, components, and LLM configs.

        Parameters
        ----------
        path : str
            Path where to save the configuration file (should end with .json)
        """
        
        # Handle components and LLM scorers
        serializable_components = []
        llm_configs = {}
        llm_count = 0
        
        for component in self.components:
            if isinstance(component, str):
                serializable_components.append(component)
            elif isinstance(component, (LLMJudge, BaseChatModel)):
                llm_count += 1
                llm_key = f"judge_{llm_count}"
                serializable_components.append(llm_key)
                llm_configs[llm_key] = self._save_llm_config(component)
            else:
                raise ValueError(f"Cannot serialize component: {component}")
        
        # Save main LLM config if present
        main_llm_config = None
        if self.llm:
            main_llm_config = self._save_llm_config(self.llm)
        
        config = {
            "weights": self.weights,
            "thresh": self.thresh,
            "components": serializable_components,
            "llm_config": main_llm_config,
            "llm_scorers": llm_configs
        }
        
        with open(path, 'w') as f:
            json.dump(config, f, indent=2)

    @classmethod
    def load_config(cls, path: str, llm: Optional[BaseChatModel] = None) -> 'UQEnsemble':
        """
        Load configuration and create UQEnsemble instance.

        Parameters
        ----------
        path : str
            Path to the saved configuration file
        llm : BaseChatModel, optional
            LLM instance to use as main LLM. If None, uses saved config.

        Returns
        -------
        UQEnsemble
            New UQEnsemble instance with loaded configuration
        """
        with open(path, 'r') as f:
            config = json.load(f)
        
        # Create temporary instance to access helper methods
        temp_instance = cls.__new__(cls)
        
        # Recreate main LLM
        if llm is None and config.get('llm_config'):
            llm = temp_instance._load_llm_config(config['llm_config'])
        
        # Recreate component scorers
        components = []
        llm_scorers = config.get('llm_scorers', {})
        
        for component in config['components']:
            if isinstance(component, str) and component.startswith('judge_'):
                # This is an LLM scorer
                if component in llm_scorers:
                    llm_scorer = temp_instance._load_llm_config(llm_scorers[component])
                    components.append(llm_scorer)
                else:
                    raise ValueError(f"Missing LLM config for {component}")
            else:
                # This is a named scorer
                components.append(component)
        
        return cls(
            llm=llm,
            scorers=components,
            weights=config['weights'],
            thresh=config['thresh']
        )<|MERGE_RESOLUTION|>--- conflicted
+++ resolved
@@ -14,11 +14,8 @@
 
 import json
 import inspect
-<<<<<<< HEAD
 from importlib import import_module
-=======
 import numpy as np
->>>>>>> 3bfb3274
 from langchain_core.language_models.chat_models import BaseChatModel
 from typing import Any, Dict, List, Optional, Union, Tuple
 

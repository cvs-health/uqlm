# Copyright 2025 CVS Health and/or one of its affiliates
#
# Licensed under the Apache License, Version 2.0 (the "License");
# you may not use this file except in compliance with the License.
# You may obtain a copy of the License at
#
#     http://www.apache.org/licenses/LICENSE-2.0
#
# Unless required by applicable law or agreed to in writing, software
# distributed under the License is distributed on an "AS IS" BASIS,
# WITHOUT WARRANTIES OR CONDITIONS OF ANY KIND, either express or implied.
# See the License for the specific language governing permissions and
# limitations under the License.


import inspect
import numpy as np
from langchain_core.language_models.chat_models import BaseChatModel
from typing import Any, Dict, List, Optional, Union, Tuple

from uqlm.judges.judge import LLMJudge
from uqlm.scorers.baseclass.uncertainty import UncertaintyQuantifier, UQResult
from uqlm.scorers.panel import LLMPanel
from uqlm.scorers.black_box import BlackBoxUQ
from uqlm.scorers.white_box import WhiteBoxUQ
from uqlm.utils.tuner import Tuner


class UQEnsemble(UncertaintyQuantifier):
    def __init__(
        self,
        llm=None,
        scorers: Optional[List[Union[str, BaseChatModel, LLMJudge]]] = None,
        device: Any = None,
        postprocessor: Any = None,
        system_prompt: str = "You are a helpful assistant.",
        max_calls_per_min: Optional[int] = None,
        use_n_param: bool = False,
        thresh: float = 0.5,
        weights: List[float] = None,
        nli_model_name: str = "microsoft/deberta-large-mnli",
        use_best: bool = True,
        sampling_temperature: float = 1.0,
        max_length: int = 2000,
        verbose: bool = False,
    ) -> None:
        """
        Class for detecting bad and speculative answer from a pretrained Large Language Model (LLM Hallucination).

        Parameters
        ----------
        llm : langchain `BaseChatModel`, default=None
            A langchain llm `BaseChatModel`. User is responsible for specifying temperature and other
            relevant parameters to the constructor of their `llm` object.

        scorers : List containing instances of BaseChatModel, LLMJudge, black-box scorer names from ['semantic_negentropy', 'noncontradiction','exact_match', 'bert_score', 'bleurt', 'cosine_sim'], or white-box scorer names from ["normalized_probability", "min_probability"] default=None
            Specifies which UQ components to include. If None, defaults to the off-the-shelf BS Detector ensemble by
            Chen and Mueller (2023) :footcite:`chen2023quantifyinguncertaintyanswerslanguage` which uses components
            ["noncontradiction", "exact_match","self_reflection"] with respective weights of [0.56, 0.14, 0.3]

        device : str or torch.device input or torch.device object, default="cpu"
            Specifies the device that NLI model use for prediction. Only applies to 'semantic_negentropy', 'noncontradiction'
            scorers. Pass a torch.device to leverage GPU.

        postprocessor : callable, default=None
            A user-defined function that takes a string input and returns a string. Used for postprocessing
            outputs.

        use_best : bool, default=True
            Specifies whether to swap the original response for the uncertainty-minimized response
            based on semantic entropy clusters.

        sampling_temperature : float, default=1.0
            The 'temperature' parameter for llm model to generate sampled LLM responses. Must be greater than 0.

        system_prompt : str or None, default="You are a helpful assistant."
            Optional argument for user to provide custom system prompt

        max_calls_per_min : int, default=None
            Specifies how many api calls to make per minute to avoid a rate limit error. By default, no
            limit is specified.

        use_n_param : bool, default=False
            Specifies whether to use `n` parameter for `BaseChatModel`. Not compatible with all
            `BaseChatModel` classes. If used, it speeds up the generation process substantially when num_responses > 1.

        weights : list of floats, default=None
            Specifies weight for each component in ensemble. If None and `scorers` is not None, each component will
            receive equal weight. If `scorers` is None, defaults to the off-the-shelf BS Detector ensemble by
            Chen and Mueller (2023) :footcite:`chen2023quantifyinguncertaintyanswerslanguage` which uses components
            ["noncontradiction", "exact_match","self_reflection"] with respective weights of [0.56, 0.14, 0.3].

        nli_model_name : str, default="microsoft/deberta-large-mnli"
            Specifies which NLI model to use. Must be acceptable input to AutoTokenizer.from_pretrained() and
            AutoModelForSequenceClassification.from_pretrained()

        max_length : int, default=2000
            Specifies the maximum allowed string length. Responses longer than this value will be truncated to
            avoid OutOfMemoryError

        verbose : bool, default=False
            Specifies whether to print the index of response currently being scored.
        """
        super().__init__(llm=llm, device=device, system_prompt=system_prompt, max_calls_per_min=max_calls_per_min, use_n_param=use_n_param, postprocessor=postprocessor)
        self.nli_model_name = nli_model_name
        self.thresh = thresh
        self.weights = weights
        self.verbose = verbose
        self.sampling_temperature = sampling_temperature
        self.use_best = use_best
        self.max_length = max_length
        self.tuner = Tuner()
        self._validate_components(scorers)
        self._validate_weights()

    async def generate_and_score(self, prompts: List[str], num_responses: int = 5):
        """
        Generate LLM responses from provided prompts and compute confidence scores.

        Parameters
        ----------
        prompts : list of str
            A list of input prompts for the model.

        num_responses : int, default=5
            The number of sampled responses used to compute consistency.

        Returns
        -------
        UQResult
            Instance of UQResult, containing data (prompts, responses, and semantic entropy scores) and
            metadata
        """
        self.num_responses = num_responses
        if self.white_box_components:
            assert hasattr(self.llm, "logprobs"), """
            In order to use white-box components, BaseChatModel must have logprobs attribute
            """
            self.llm.logprobs = True

        responses = await self.generate_original_responses(prompts)
        if self.black_box_components:
            sampled_responses = await self.generate_candidate_responses(prompts)
        else:
            sampled_responses = None

        return await self.score(prompts=prompts, responses=responses, sampled_responses=sampled_responses, logprobs_results=self.logprobs)

    async def score(self, prompts: List[str], responses: List[str], sampled_responses: Optional[List[List[str]]] = None, logprobs_results: Optional[List[List[Dict[str, Any]]]] = None, num_responses: int = 5):
        """
        Generate LLM responses from provided prompts and compute confidence scores.

        Parameters
        ----------
        prompts : list of str
            A list of input prompts for the model.

        responses : list of str
            A list of model responses for the prompts.

        sampled_responses : list of list of str, default=None
            A list of lists of sampled LLM responses for each prompt. These will be used to compute consistency scores by comparing to
            the corresponding response from `responses`. Must be provided if using black box scorers.

        logprobs_results : list of logprobs_result, default=None
            List of lists of dictionaries, each returned by BaseChatModel.agenerate. Must be provided if using white box scorers.

        num_responses : int, default=5
            The number of sampled responses used to compute consistency. Not value will not be used if sampled_responses is provided

        Returns
        -------
        UQResult
            Instance of UQResult, containing data (prompts, responses, and semantic entropy scores) and
            metadata
        """
        if self.black_box_components and not sampled_responses:
            raise ValueError("sampled_responses must be provided if using black-box scorers")
        if self.white_box_components and not logprobs_results:
            raise ValueError("logprobs_results must be provided if using white-box scorers")

        self.prompts = prompts
        self.responses = responses
        self.sampled_responses = sampled_responses
        self.num_responses = num_responses if not sampled_responses else len(sampled_responses[0])
        if not logprobs_results:
            self.logprobs = [None] * len(prompts)
            self.multiple_logprobs = [[None] * self.num_responses] * len(prompts)

        if self.black_box_components:
            black_box_results = self.black_box_object.score(responses=self.responses, sampled_responses=self.sampled_responses)
            if self.use_best:
                self._update_best(black_box_results.data["responses"])

        if self.white_box_components:
            white_box_results = self.white_box_object.score(logprobs_results=self.logprobs)

        if self.judges:
            judge_results = await self.judges_object.score(prompts=prompts, responses=self.responses)
        self.component_scores = {k: [] for k in self.component_names}

        for i, component in enumerate(self.component_scores):
            if component in self.black_box_components:
                self.component_scores[component] = black_box_results.data[component]
            elif component in self.white_box_components:
                self.component_scores[component] = white_box_results.data[component]
            elif i in self.judges_indices:
                self.component_scores[component] = judge_results.data[component]

        return self._construct_result()

    def tune_from_graded(self, correct_indicators: List[bool], weights_objective: str = "roc_auc", thresh_bounds: Tuple[float, float] = (0, 1), thresh_objective: str = "fbeta_score", n_trials: int = 100, step_size: float = 0.01, fscore_beta: float = 1) -> UQResult:
        """
        Tunes weights and threshold parameters on a set of user-provided graded responses.

        Parameters
        ----------
        correct_indicators : list of bool
            A list of boolean indicators of whether self.responses are correct.

        weights_objective : {'fbeta_score', 'accuracy_score', 'balanced_accuracy_score', 'roc_auc', 'log_loss'}, default='roc_auc'
            Objective function for weight optimization. Must match thresh_objective if one of 'fbeta_score',
            'accuracy_score', 'balanced_accuracy_score'. If same as thresh_objective, joint optimization will be done.

        thresh_bounds : tuple of floats, default=(0,1)
            Bounds to search for threshold

        thresh_objective : {'fbeta_score', 'accuracy_score', 'balanced_accuracy_score', 'roc_auc', 'log_loss'}, default='fbeta_score'
            Objective function for threshold optimization via grid search.

        n_trials : int, default=100
            Indicates how many candidates to search over with optuna optimizer

        step_size : float, default=0.01
            Indicates step size in grid search, if used

        fscore_beta : float, default=1
            Value of beta in fbeta_score

        Returns
        -------
        UQResult
        """
        assert self.component_scores, """
        evaluate method must be run prior to running tune_params method
        """
        score_lists = list(self.component_scores.values())
        optimal_params = self.tuner.tune_params(score_lists=score_lists, correct_indicators=correct_indicators, weights_objective=weights_objective, thresh_bounds=thresh_bounds, thresh_objective=thresh_objective, n_trials=n_trials, step_size=step_size, fscore_beta=fscore_beta)
        self.weights = optimal_params["weights"]
        self.thresh = optimal_params["thresh"]
        return self._construct_result()

    async def tune(self, prompts: List[str], ground_truth_answers: List[str], grader_function: Optional[Any] = None, num_responses: int = 5, weights_objective: str = "roc_auc", thresh_bounds: Tuple[float, float] = (0, 1), thresh_objective: str = "fbeta_score", n_trials: int = 100, step_size: float = 0.01, fscore_beta: float = 1) -> UQResult:
        """
        Generate responses from provided prompts, grade responses with provided grader function, and tune ensemble weights.

        Parameters
        ----------
        prompts : list of str
            A list of input prompts for the model.

        ground_truth_answers : list of str
            A list of ideal (correct) responses

        grader_function : function(response: str, answer: str) -> bool, default=None
            A user-defined function that takes a response and a ground truth 'answer' and returns a boolean indicator of whether
            the response is correct. If not provided, vectara's HHEM is used: https://huggingface.co/vectara/hallucination_evaluation_model

        num_responses : int, default=5
            The number of sampled responses used to compute consistency.

        weights_objective : {'fbeta_score', 'accuracy_score', 'balanced_accuracy_score', 'roc_auc', 'log_loss'}, default='roc_auc'
            Objective function for weight optimization. Must match thresh_objective if one of 'fbeta_score',
            'accuracy_score', 'balanced_accuracy_score'. If same as thresh_objective, joint optimization will be done.

        thresh_bounds : tuple of floats, default=(0,1)
            Bounds to search for threshold

        thresh_objective : {'fbeta_score', 'accuracy_score', 'balanced_accuracy_score', 'roc_auc', 'log_loss'}, default='fbeta_score'
            Objective function for threshold optimization via grid search.

        n_trials : int, default=100
            Indicates how many trials to search over with optuna optimizer

        step_size : float, default=0.01
            Indicates step size in grid search, if used

        fscore_beta : float, default=1
            Value of beta in fbeta_score

        Returns
        -------
        UQResult
        """
        self._validate_grader(grader_function)
        await self.generate_and_score(prompts=prompts, num_responses=num_responses)
        print("Grading responses with grader function...")
        if grader_function:
            correct_indicators = [grader_function(r, a) for r, a in zip(self.responses, ground_truth_answers)]
        else:
            self._construct_hhem()  # use vectara hhem if no grader is provided
            pairs = [(a, r) for a, r in zip(ground_truth_answers, self.responses)]
            halluc_scores = self.hhem.predict(pairs)
            correct_indicators = [(s > 0.5) * 1 for s in halluc_scores]

        tuned_result = self.tune_from_graded(correct_indicators=correct_indicators, weights_objective=weights_objective, thresh_bounds=thresh_bounds, thresh_objective=thresh_objective, n_trials=n_trials, step_size=step_size, fscore_beta=fscore_beta)
        return tuned_result

    def _construct_result(self) -> Any:
        """Constructs UQResult from dictionary"""
        data = {"prompts": self.prompts, "responses": self.responses, "sampled_responses": self.sampled_responses if self.sampled_responses else [None] * len(self.responses)}
        data["ensemble_scores"] = self._compute_ensemble_scores(score_dict=self.component_scores, weights=self.weights)
        data.update(self.component_scores)
        result = {"data": data, "metadata": {"temperature": None if not self.llm else self.llm.temperature, "sampling_temperature": None if not self.sampling_temperature else self.sampling_temperature, "num_responses": self.num_responses, "thresh": self.thresh, "weights": self.weights, "logprobs": self.logprobs}}
        return UQResult(result)

    def _compute_ensemble_scores(self, score_dict: Dict[str, List[float]], weights: List[float]):
        """Compute dot product of component scores and weights"""
        score_lists = [np.array(score_dict[key]) for key in score_dict.keys()]
        return self.tuner._compute_ensemble_scores(weights=np.array(weights), score_lists=score_lists).tolist()

    def _validate_components(self, components: List[Any]) -> None:
        "Validate components and construct applicable scorer attributes"
        self.black_box_components, self.white_box_components, self.judges = [], [], []
        self.black_box_indices, self.white_box_indices, self.judges_indices = [], [], []
        self.component_names = []
        if components is None:
            # Default to BS Detector
            components = ["noncontradiction", "exact_match", self.llm]
            self.black_box_components = ["noncontradiction", "exact_match"]
            self.judges.append(self.llm)
            self.component_names = self.black_box_components + ["judge_1"]
            self.judges_indices = [2]
            self.weights = [0.7 * 0.8, 0.7 * 0.2, 0.3]  # Default BS Detector weights
        else:
            judge_count = 0
            for i, component in enumerate(components):
                if component in self.white_box_names:
                    self.white_box_components.append(component)
                    self.white_box_indices.append(i)
                    self.component_names.append(component)
                elif component in self.black_box_names:
                    self.black_box_components.append(component)
                    self.black_box_indices.append(i)
                    self.component_names.append(component)
                elif isinstance(component, (LLMJudge, BaseChatModel)):
                    judge_count += 1
                    self.judges.append(component)
                    self.judges_indices.append(i)
                    self.component_names.append(f"judge_{judge_count}")
                else:
                    raise ValueError(
                        f"""
                        Components must be an instance of LLMJudge, BaseChatModel, a black-box scorer from {self.black_box_names}, or a white-box scorer from {self.white_box_names}
                        """
                    )
        if self.black_box_components:
            self.black_box_object = BlackBoxUQ(scorers=self.black_box_components, device=self.device, nli_model_name=self.nli_model_name, max_length=self.max_length, use_best=self.use_best)
        if self.white_box_components:
            self.white_box_object = WhiteBoxUQ()
        if self.judges:
            self.judges_object = LLMPanel(judges=self.judges)
        self.components = components

    def _validate_weights(self) -> None:
        """Validate ensemble weights"""
        if self.weights:
            if len(self.weights) != len(self.components):
                raise ValueError("Must have same number of weights as components")
            self.weights = self._normalize_weights(self.weights)
        else:
            self.weights = [1 / len(self.components)] * len(self.components)

    def _normalize_weights(self, weights: List[float]) -> List[float]:
        """Normalize weights to sum to 1."""
        weights = weights if weights else [1] * len(self.components)
<<<<<<< HEAD
        return list(self.tuner._normalize_weights(weights))
    
=======
        return self.tuner._normalize_weights(weights)

>>>>>>> 2c07294e
    def _construct_hhem(self):
        from transformers import AutoModelForSequenceClassification

        self.hhem = AutoModelForSequenceClassification.from_pretrained("vectara/hallucination_evaluation_model", trust_remote_code=True)

    @staticmethod
    def _validate_grader(grader_function: Any) -> bool:
        "Validate that grader function is valid"
        if grader_function is None:
            pass
        else:
            sig = inspect.signature(grader_function)
            params = sig.parameters
            if "response" not in params or "answer" not in params:
                raise ValueError("grader_function must have 'resposne' and 'answer' parameters")
            check_val = grader_function("a", "b")
            if not isinstance(check_val, bool):
                raise ValueError("grader_function must return boolean")<|MERGE_RESOLUTION|>--- conflicted
+++ resolved
@@ -374,13 +374,8 @@
     def _normalize_weights(self, weights: List[float]) -> List[float]:
         """Normalize weights to sum to 1."""
         weights = weights if weights else [1] * len(self.components)
-<<<<<<< HEAD
         return list(self.tuner._normalize_weights(weights))
-    
-=======
-        return self.tuner._normalize_weights(weights)
-
->>>>>>> 2c07294e
+
     def _construct_hhem(self):
         from transformers import AutoModelForSequenceClassification
 

--- conflicted
+++ resolved
@@ -360,11 +360,7 @@
             correct_indicators=correct_indicators,
             weights_objective=weights_objective,
             thresh_bounds=thresh_bounds,
-<<<<<<< HEAD
-            thresh_objective = thresh_objective,
-=======
             thresh_objective=thresh_objective,
->>>>>>> 44275146
             n_trials=n_trials,
             step_size=step_size,
             fscore_beta=fscore_beta,            

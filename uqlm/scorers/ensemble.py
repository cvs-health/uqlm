--- conflicted
+++ resolved
@@ -17,13 +17,7 @@
 from typing import Any, Dict, List, Optional, Union, Tuple
 import numpy as np
 from langchain_core.language_models.chat_models import BaseChatModel
-<<<<<<< HEAD
-from typing import Any, Dict, List, Optional, Union, Tuple
-import os
-from dotenv import load_dotenv, find_dotenv
-=======
-
->>>>>>> 061c3b90
+
 
 from uqlm.judges.judge import LLMJudge
 from uqlm.scorers.baseclass.uncertainty import UncertaintyQuantifier, UQResult
@@ -403,107 +397,6 @@
             if not isinstance(check_val, bool):
                 raise ValueError("grader_function must return boolean")
 
-<<<<<<< HEAD
-    @staticmethod
-    def _save_llm_config(llm: BaseChatModel) -> Dict[str, Any]:
-        """
-        Extract and save LLM configuration.
-
-        Parameters
-        ----------
-        llm : BaseChatModel
-            The LLM instance to extract config from
-
-        Returns
-        -------
-        dict
-            Dictionary containing LLM configuration
-        """
-        config = {"class_name": llm.__class__.__name__, "module": llm.__class__.__module__}
-
-        # Common LLM parameters to save
-        params_to_save = ["model", "model_name", "temperature", "max_tokens", "max_output_tokens", "top_p", "top_k", "frequency_penalty", "presence_penalty"]
-
-        # Sensitive parameters that should use environment variables
-        sensitive_params = ["api_key", "openai_api_key", "azure_ad_token", "azure_endpoint", "deployment_name", "api_version", "openai_api_type", "openai_api_version"]
-
-        for param in params_to_save:
-            if hasattr(llm, param):
-                value = getattr(llm, param)
-                if value is not None:
-                    config[param] = value
-
-        # Handle sensitive parameters - save as environment variable placeholders
-        for param in sensitive_params:
-            if hasattr(llm, param):
-                value = getattr(llm, param)
-                if value is not None:
-                    # Create environment variable name based on parameter
-                    env_var_name = f"{llm.__class__.__name__.upper()}_{param.upper()}"
-                    config[f"{param}_env"] = env_var_name
-
-        return config
-
-    @staticmethod
-    def _load_llm_config(llm_config: Dict[str, Any]) -> BaseChatModel:
-        """
-        Recreate LLM instance from saved configuration.
-
-        Parameters
-        ----------
-        llm_config : dict
-            Dictionary containing LLM configuration
-
-        Returns
-        -------
-        BaseChatModel
-            Recreated LLM instance
-        """
-
-        try:
-            # Import the LLM class
-            module = import_module(llm_config["module"])
-            llm_class = getattr(module, llm_config["class_name"])
-
-            # Extract parameters (exclude class info and env placeholders)
-            llm_params = {}
-            for k, v in llm_config.items():
-                if k not in ["class_name", "module"]:
-                    if k.endswith("_env"):
-                        # This is an environment variable placeholder
-                        param_name = k[:-4]  # Remove "_env" suffix
-                        env_var_name = v
-                        env_value = os.getenv(env_var_name)
-                        if env_value is not None:
-                            llm_params[param_name] = env_value
-                        else:
-                            # Try common environment variable names as fallback
-                            common_env_vars = {
-                                "api_key": ["OPENAI_API_KEY", "AZURE_OPENAI_API_KEY"],
-                                "openai_api_key": ["OPENAI_API_KEY", "AZURE_OPENAI_API_KEY"],
-                                "azure_endpoint": ["AZURE_OPENAI_ENDPOINT"],
-                                "deployment_name": ["AZURE_OPENAI_DEPLOYMENT_NAME"],
-                                "api_version": ["AZURE_OPENAI_API_VERSION"],
-                                "openai_api_version": ["AZURE_OPENAI_API_VERSION"],
-                                "openai_api_type": ["AZURE_OPENAI_API_TYPE"],
-                            }
-                            if param_name in common_env_vars:
-                                for fallback_env in common_env_vars[param_name]:
-                                    fallback_value = os.getenv(fallback_env)
-                                    if fallback_value is not None:
-                                        llm_params[param_name] = fallback_value
-                                        break
-                    else:
-                        # Regular parameter
-                        llm_params[k] = v
-
-            # Create LLM instance
-            return llm_class(**llm_params)
-        except Exception as e:
-            raise ValueError(f"Could not recreate LLM from config: {e}") from e
-
-=======
->>>>>>> 061c3b90
     def save_config(self, path: str) -> None:
         """
         Save minimal configuration: weights, threshold, components, and LLM configs.
@@ -541,7 +434,7 @@
             json.dump(config, f, indent=2)
 
     @classmethod
-    def load_config(cls, path: str, llm: Optional[BaseChatModel] = None, env_file: Optional[str] = None) -> "UQEnsemble":
+    def load_config(cls, path: str, llm: Optional[BaseChatModel] = None) -> "UQEnsemble":
         """
         Load configuration and create UQEnsemble instance.
 
@@ -551,29 +444,12 @@
             Path to the saved configuration file
         llm : BaseChatModel, optional
             LLM instance to use as main LLM. If None, uses saved config.
-        env_file : str, optional
-            Path to .env file to load environment variables from. If None,
-            will try to find .env file automatically.
 
         Returns
         -------
         UQEnsemble
             New UQEnsemble instance with loaded configuration
         """
-        # Load environment variables if env_file is provided
-        if env_file:
-            try:
-                load_dotenv(env_file)
-            except ImportError:
-                raise ImportError("python-dotenv is required to load environment variables from file. Install with: pip install python-dotenv")
-        else:
-            # Try to load from default .env file
-            try:
-                load_dotenv(find_dotenv())
-            except ImportError:
-                # python-dotenv not available, continue without loading .env
-                pass
-
         with open(path, "r") as f:
             config = json.load(f)
 
@@ -597,18 +473,4 @@
                 # This is a named scorer
                 components.append(component)
 
-        return cls(llm=llm, scorers=components, weights=config["weights"], thresh=config["thresh"])
-
-    @staticmethod
-    def setup_environment_variables(env_vars: Dict[str, str]) -> None:
-        """
-        Set up environment variables for LLM configuration.
-
-        Parameters
-        ----------
-        env_vars : dict
-            Dictionary mapping environment variable names to values.
-            Example: {"AZURE_OPENAI_API_KEY": "your-key", "AZURE_OPENAI_ENDPOINT": "your-endpoint"}
-        """
-        for key, value in env_vars.items():
-            os.environ[key] = value+        return cls(llm=llm, scorers=components, weights=config["weights"], thresh=config["thresh"])
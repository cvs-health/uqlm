# Copyright 2025 CVS Health and/or one of its affiliates
#
# Licensed under the Apache License, Version 2.0 (the "License");
# you may not use this file except in compliance with the License.
# You may obtain a copy of the License at
#
#     http://www.apache.org/licenses/LICENSE-2.0
#
# Unless required by applicable law or agreed to in writing, software
# distributed under the License is distributed on an "AS IS" BASIS,
# WITHOUT WARRANTIES OR CONDITIONS OF ANY KIND, either express or implied.
# See the License for the specific language governing permissions and
# limitations under the License.

import json
import inspect
from typing import Any, Dict, List, Optional, Union, Tuple
import numpy as np
import pandas as pd
from langchain_core.language_models.chat_models import BaseChatModel


from uqlm.judges.judge import LLMJudge
from uqlm.scorers.baseclass.uncertainty import UncertaintyQuantifier, UQResult
from uqlm.scorers.panel import LLMPanel
from uqlm.scorers.black_box import BlackBoxUQ
from uqlm.scorers.white_box import WhiteBoxUQ
from uqlm.utils.tuner import Tuner
from uqlm.utils.llm_config import save_llm_config, load_llm_config


class UQEnsemble(UncertaintyQuantifier):
    def __init__(
        self,
        llm=None,
        scorers: Optional[List[Union[str, BaseChatModel, LLMJudge]]] = None,
        device: Any = None,
        postprocessor: Any = None,
        system_prompt: str = "You are a helpful assistant.",
        max_calls_per_min: Optional[int] = None,
        use_n_param: bool = False,
        thresh: float = 0.5,
        weights: List[float] = None,
        nli_model_name: str = "microsoft/deberta-large-mnli",
        use_best: bool = True,
        sampling_temperature: float = 1.0,
        max_length: int = 2000,
        verbose: bool = False,
    ) -> None:
        """
        Class for detecting bad and speculative answer from a pretrained Large Language Model (LLM Hallucination).

        Parameters
        ----------
        llm : langchain `BaseChatModel`, default=None
            A langchain llm `BaseChatModel`. User is responsible for specifying temperature and other
            relevant parameters to the constructor of their `llm` object.

        scorers : List containing instances of BaseChatModel, LLMJudge, black-box scorer names from ['semantic_negentropy', 'noncontradiction','exact_match', 'bert_score', 'bleurt', 'cosine_sim'], or white-box scorer names from ["normalized_probability", "min_probability"] default=None
            Specifies which UQ components to include. If None, defaults to the off-the-shelf BS Detector ensemble by
            Chen and Mueller (2023) :footcite:`chen2023quantifyinguncertaintyanswerslanguage` which uses components
            ["noncontradiction", "exact_match","self_reflection"] with respective weights of [0.56, 0.14, 0.3]

        device : str or torch.device input or torch.device object, default="cpu"
            Specifies the device that NLI model use for prediction. Only applies to 'semantic_negentropy', 'noncontradiction'
            scorers. Pass a torch.device to leverage GPU.

        postprocessor : callable, default=None
            A user-defined function that takes a string input and returns a string. Used for postprocessing
            outputs.

        use_best : bool, default=True
            Specifies whether to swap the original response for the uncertainty-minimized response
            based on semantic entropy clusters.

        sampling_temperature : float, default=1.0
            The 'temperature' parameter for llm model to generate sampled LLM responses. Must be greater than 0.

        system_prompt : str or None, default="You are a helpful assistant."
            Optional argument for user to provide custom system prompt

        max_calls_per_min : int, default=None
            Specifies how many api calls to make per minute to avoid a rate limit error. By default, no
            limit is specified.

        use_n_param : bool, default=False
            Specifies whether to use `n` parameter for `BaseChatModel`. Not compatible with all
            `BaseChatModel` classes. If used, it speeds up the generation process substantially when num_responses > 1.

        weights : list of floats, default=None
            Specifies weight for each component in ensemble. If None and `scorers` is not None, each component will
            receive equal weight. If `scorers` is None, defaults to the off-the-shelf BS Detector ensemble by
            Chen and Mueller (2023) :footcite:`chen2023quantifyinguncertaintyanswerslanguage` which uses components
            ["noncontradiction", "exact_match","self_reflection"] with respective weights of [0.56, 0.14, 0.3].

        nli_model_name : str, default="microsoft/deberta-large-mnli"
            Specifies which NLI model to use. Must be acceptable input to AutoTokenizer.from_pretrained() and
            AutoModelForSequenceClassification.from_pretrained()

        max_length : int, default=2000
            Specifies the maximum allowed string length. Responses longer than this value will be truncated to
            avoid OutOfMemoryError

        verbose : bool, default=False
            Specifies whether to print the index of response currently being scored.
        """
        super().__init__(llm=llm, device=device, system_prompt=system_prompt, max_calls_per_min=max_calls_per_min, use_n_param=use_n_param, postprocessor=postprocessor)
        self.nli_model_name = nli_model_name
        self.thresh = thresh
        self.weights = weights
        self.verbose = verbose
        self.sampling_temperature = sampling_temperature
        self.use_best = use_best
        self.max_length = max_length
        self.tuner = Tuner()
        self._validate_components(scorers)
        self._validate_weights()

    async def generate_and_score(self, prompts: List[str], num_responses: int = 5):
        """
        Generate LLM responses from provided prompts and compute confidence scores.

        Parameters
        ----------
        prompts : list of str
            A list of input prompts for the model.

        num_responses : int, default=5
            The number of sampled responses used to compute consistency.

        Returns
        -------
        UQResult
            Instance of UQResult, containing data (prompts, responses, and semantic entropy scores) and
            metadata
        """
        self.num_responses = num_responses
        if self.white_box_components:
            assert hasattr(self.llm, "logprobs"), """
            In order to use white-box components, BaseChatModel must have logprobs attribute
            """
            self.llm.logprobs = True

        responses = await self.generate_original_responses(prompts)
        if self.black_box_components:
            sampled_responses = await self.generate_candidate_responses(prompts)
        else:
            sampled_responses = None

        return await self.score(prompts=prompts, responses=responses, sampled_responses=sampled_responses, logprobs_results=self.logprobs)

    async def score(self, prompts: List[str], responses: List[str], sampled_responses: Optional[List[List[str]]] = None, logprobs_results: Optional[List[List[Dict[str, Any]]]] = None, num_responses: int = 5):
        """
        Generate LLM responses from provided prompts and compute confidence scores.

        Parameters
        ----------
        prompts : list of str
            A list of input prompts for the model.

        responses : list of str
            A list of model responses for the prompts.

        sampled_responses : list of list of str, default=None
            A list of lists of sampled LLM responses for each prompt. These will be used to compute consistency scores by comparing to
            the corresponding response from `responses`. Must be provided if using black box scorers.

        logprobs_results : list of logprobs_result, default=None
            List of lists of dictionaries, each returned by BaseChatModel.agenerate. Must be provided if using white box scorers.

        num_responses : int, default=5
            The number of sampled responses used to compute consistency. Not value will not be used if sampled_responses is provided

        Returns
        -------
        UQResult
            Instance of UQResult, containing data (prompts, responses, and semantic entropy scores) and
            metadata
        """
        if self.black_box_components and not sampled_responses:
            raise ValueError("sampled_responses must be provided if using black-box scorers")
        if self.white_box_components and not logprobs_results:
            raise ValueError("logprobs_results must be provided if using white-box scorers")

        self.prompts = prompts
        self.responses = responses
        self.sampled_responses = sampled_responses
        self.num_responses = num_responses if not sampled_responses else len(sampled_responses[0])
        if not logprobs_results:
            self.logprobs = [None] * len(prompts)
            self.multiple_logprobs = [[None] * self.num_responses] * len(prompts)

        if self.black_box_components:
            black_box_results = self.black_box_object.score(responses=self.responses, sampled_responses=self.sampled_responses)
            if self.use_best:
                self._update_best(black_box_results.data["responses"])

        if self.white_box_components:
            white_box_results = self.white_box_object.score(logprobs_results=self.logprobs)

        if self.judges:
            judge_results = await self.judges_object.score(prompts=prompts, responses=self.responses)
        self.component_scores = {k: [] for k in self.component_names}

        for i, component in enumerate(self.component_scores):
            if component in self.black_box_components:
                self.component_scores[component] = black_box_results.data[component]
            elif component in self.white_box_components:
                self.component_scores[component] = white_box_results.data[component]
            elif i in self.judges_indices:
                self.component_scores[component] = judge_results.data[component]

        return self._construct_result()

    def tune_from_graded(self, correct_indicators: List[bool], weights_objective: str = "roc_auc", thresh_bounds: Tuple[float, float] = (0, 1), thresh_objective: str = "fbeta_score", n_trials: int = 100, step_size: float = 0.01, fscore_beta: float = 1) -> UQResult:
        """
        Tunes weights and threshold parameters on a set of user-provided graded responses.

        Parameters
        ----------
        correct_indicators : list of bool
            A list of boolean indicators of whether self.responses are correct.

        weights_objective : {'fbeta_score', 'accuracy_score', 'balanced_accuracy_score', 'roc_auc', 'log_loss', 'average_precision', 'brier_score'}, default='roc_auc'
            Objective function for weight optimization. Must match thresh_objective if one of 'fbeta_score',
            'accuracy_score', 'balanced_accuracy_score'. If same as thresh_objective, joint optimization will be done.

        thresh_bounds : tuple of floats, default=(0,1)
            Bounds to search for threshold

        thresh_objective : {'fbeta_score', 'accuracy_score', 'balanced_accuracy_score'}, default='fbeta_score'
            Objective function for threshold optimization via grid search.

        n_trials : int, default=100
            Indicates how many candidates to search over with optuna optimizer

        step_size : float, default=0.01
            Indicates step size in grid search, if used

        fscore_beta : float, default=1
            Value of beta in fbeta_score

        Returns
        -------
        UQResult
        """
        assert self.component_scores, """
        evaluate method must be run prior to running tune_params method
        """
        score_lists = list(self.component_scores.values())
        optimal_params = self.tuner.tune_params(score_lists=score_lists, correct_indicators=correct_indicators, weights_objective=weights_objective, thresh_bounds=thresh_bounds, thresh_objective=thresh_objective, n_trials=n_trials, step_size=step_size, fscore_beta=fscore_beta)
        self.weights = optimal_params["weights"]
        self.thresh = optimal_params["thresh"]
        
        # Print ensemble weights in a pretty table
        self.print_ensemble_weights()
        
        return self._construct_result()

    async def tune(self, prompts: List[str], ground_truth_answers: List[str], grader_function: Optional[Any] = None, num_responses: int = 5, weights_objective: str = "roc_auc", thresh_bounds: Tuple[float, float] = (0, 1), thresh_objective: str = "fbeta_score", n_trials: int = 100, step_size: float = 0.01, fscore_beta: float = 1) -> UQResult:
        """
        Generate responses from provided prompts, grade responses with provided grader function, and tune ensemble weights.

        Parameters
        ----------
        prompts : list of str
            A list of input prompts for the model.

        ground_truth_answers : list of str
            A list of ideal (correct) responses

        grader_function : function(response: str, answer: str) -> bool, default=None
            A user-defined function that takes a response and a ground truth 'answer' and returns a boolean indicator of whether
            the response is correct. If not provided, vectara's HHEM is used: https://huggingface.co/vectara/hallucination_evaluation_model

        num_responses : int, default=5
            The number of sampled responses used to compute consistency.

        weights_objective : {'fbeta_score', 'accuracy_score', 'balanced_accuracy_score', 'roc_auc', 'log_loss', 'average_precision', 'brier_score'}, default='roc_auc'
            Objective function for weight optimization. Must match thresh_objective if one of 'fbeta_score',
            'accuracy_score', 'balanced_accuracy_score'. If same as thresh_objective, joint optimization will be done.

        thresh_bounds : tuple of floats, default=(0,1)
            Bounds to search for threshold

        thresh_objective : {'fbeta_score', 'accuracy_score', 'balanced_accuracy_score'}, default='fbeta_score'
            Objective function for threshold optimization via grid search.

        n_trials : int, default=100
            Indicates how many trials to search over with optuna optimizer

        step_size : float, default=0.01
            Indicates step size in grid search, if used

        fscore_beta : float, default=1
            Value of beta in fbeta_score

        Returns
        -------
        UQResult
        """
        self._validate_grader(grader_function)
        await self.generate_and_score(prompts=prompts, num_responses=num_responses)
        print("Grading responses with grader function...")
        if grader_function:
            correct_indicators = [grader_function(r, a) for r, a in zip(self.responses, ground_truth_answers)]
        else:
            self._construct_hhem()  # use vectara hhem if no grader is provided
            pairs = [(a, r) for a, r in zip(ground_truth_answers, self.responses)]
            halluc_scores = self.hhem.predict(pairs)
            correct_indicators = [(s > 0.5) * 1 for s in halluc_scores]

        tuned_result = self.tune_from_graded(correct_indicators=correct_indicators, weights_objective=weights_objective, thresh_bounds=thresh_bounds, thresh_objective=thresh_objective, n_trials=n_trials, step_size=step_size, fscore_beta=fscore_beta)
        return tuned_result

    def _construct_result(self) -> Any:
        """Constructs UQResult from dictionary"""
        data = {"prompts": self.prompts, "responses": self.responses, "sampled_responses": self.sampled_responses if self.sampled_responses else [None] * len(self.responses)}
        data["ensemble_scores"] = self._compute_ensemble_scores(score_dict=self.component_scores, weights=self.weights)
        data.update(self.component_scores)
        result = {"data": data, "metadata": {"temperature": None if not self.llm else self.llm.temperature, "sampling_temperature": None if not self.sampling_temperature else self.sampling_temperature, "num_responses": self.num_responses, "thresh": self.thresh, "weights": self.weights, "logprobs": self.logprobs}}
        return UQResult(result)

    def _compute_ensemble_scores(self, score_dict: Dict[str, List[float]], weights: List[float]):
        """Compute dot product of component scores and weights"""
        score_lists = [np.array(score_dict[key]) for key in score_dict.keys()]
        return self.tuner._compute_ensemble_scores(weights=np.array(weights), score_lists=score_lists).tolist()

    def _validate_components(self, components: List[Any]) -> None:
        "Validate components and construct applicable scorer attributes"
        self.black_box_components, self.white_box_components, self.judges = [], [], []
        self.black_box_indices, self.white_box_indices, self.judges_indices = [], [], []
        self.component_names = []
        if components is None:
            # Default to BS Detector
            components = ["noncontradiction", "exact_match", self.llm]
            self.black_box_components = ["noncontradiction", "exact_match"]
            self.judges.append(self.llm)
            self.component_names = self.black_box_components + ["judge_1"]
            self.judges_indices = [2]
            self.weights = [0.7 * 0.8, 0.7 * 0.2, 0.3]  # Default BS Detector weights
        else:
            judge_count = 0
            for i, component in enumerate(components):
                if component in self.white_box_names:
                    self.white_box_components.append(component)
                    self.white_box_indices.append(i)
                    self.component_names.append(component)
                elif component in self.black_box_names:
                    self.black_box_components.append(component)
                    self.black_box_indices.append(i)
                    self.component_names.append(component)
                elif isinstance(component, (LLMJudge, BaseChatModel)):
                    judge_count += 1
                    self.judges.append(component)
                    self.judges_indices.append(i)
                    self.component_names.append(f"judge_{judge_count}")
                else:
                    raise ValueError(
                        f"""
                        Components must be an instance of LLMJudge, BaseChatModel, a black-box scorer from {self.black_box_names}, or a white-box scorer from {self.white_box_names}
                        """
                    )
        if self.black_box_components:
            self.black_box_object = BlackBoxUQ(scorers=self.black_box_components, device=self.device, nli_model_name=self.nli_model_name, max_length=self.max_length, use_best=self.use_best)
        if self.white_box_components:
            self.white_box_object = WhiteBoxUQ()
        if self.judges:
            self.judges_object = LLMPanel(judges=self.judges)
        self.components = components

    def _validate_weights(self) -> None:
        """Validate ensemble weights"""
        if self.weights:
            if len(self.weights) != len(self.components):
                raise ValueError("Must have same number of weights as components")
            self.weights = self._normalize_weights(self.weights)
        else:
            self.weights = [1 / len(self.components)] * len(self.components)

    def _normalize_weights(self, weights: List[float]) -> List[float]:
        """Normalize weights to sum to 1."""
        weights = weights if weights else [1] * len(self.components)
        return list(self.tuner._normalize_weights(weights))

    def _construct_hhem(self):
        from transformers import AutoModelForSequenceClassification

        self.hhem = AutoModelForSequenceClassification.from_pretrained("vectara/hallucination_evaluation_model", trust_remote_code=True)

    @staticmethod
    def _validate_grader(grader_function: Any) -> bool:
        "Validate that grader function is valid"
        if grader_function is None:
            pass
        else:
            sig = inspect.signature(grader_function)
            params = sig.parameters
            if "response" not in params or "answer" not in params:
                raise ValueError("grader_function must have 'response' and 'answer' parameters")
            check_val = grader_function("a", "b")
            if not isinstance(check_val, bool):
                raise ValueError("grader_function must return boolean")

<<<<<<< HEAD
    def print_ensemble_weights(self):
        """Prints ensemble weights in a pretty table format, sorted by weight in descending order"""
        # Create DataFrame and sort by weight in descending order
        weights_df = pd.DataFrame({
            "Component": self.component_names,
            "Weight": self.weights
        })
        
        # Sort by weight in descending order
        weights_df = weights_df.sort_values(by="Weight", ascending=False)
        
        # Format weights to 4 decimal places
        weights_df["Weight"] = weights_df["Weight"].apply(lambda x: f"{x:.4f}")
        
        print("\nOptimized Ensemble Weights:")
        print("=" * 50)
        # Print header
        header = f"{weights_df.columns[0]:<25}{weights_df.columns[1]:>15}"
        print(header)
        print("-" * 50)
        # Print data rows
        for _, row in weights_df.iterrows():
            print(f"{row['Component']:<25}{row['Weight']:>15}")
        print("=" * 50)
=======
    def save_config(self, path: str) -> None:
        """
        Save minimal configuration: weights, threshold, components, and LLM configs.

        Parameters
        ----------
        path : str
            Path where to save the configuration file (should end with .json)
        """

        # Handle components and LLM scorers
        serializable_components = []
        llm_configs = {}
        llm_count = 0

        for component in self.components:
            if isinstance(component, str):
                serializable_components.append(component)
            elif isinstance(component, (LLMJudge, BaseChatModel)):
                llm_count += 1
                llm_key = f"judge_{llm_count}"
                serializable_components.append(llm_key)
                llm_configs[llm_key] = save_llm_config(component)
            else:
                raise ValueError(f"Cannot serialize component: {component}")

        # Save main LLM config if present
        main_llm_config = None
        if self.llm:
            main_llm_config = save_llm_config(self.llm)

        config = {"weights": self.weights, "thresh": self.thresh, "components": serializable_components, "llm_config": main_llm_config, "llm_scorers": llm_configs}

        with open(path, "w") as f:
            json.dump(config, f, indent=2)

    @classmethod
    def load_config(cls, path: str, llm: Optional[BaseChatModel] = None) -> "UQEnsemble":
        """
        Load configuration and create UQEnsemble instance.

        Parameters
        ----------
        path : str
            Path to the saved configuration file
        llm : BaseChatModel, optional
            LLM instance to use as main LLM. If None, uses saved config.

        Returns
        -------
        UQEnsemble
            New UQEnsemble instance with loaded configuration
        """
        with open(path, "r") as f:
            config = json.load(f)

        # Recreate main LLM
        if llm is None and config.get("llm_config"):
            llm = load_llm_config(config["llm_config"])

        # Recreate component scorers
        components = []
        llm_scorers = config.get("llm_scorers", {})

        for component in config["components"]:
            if isinstance(component, str) and component.startswith("judge_"):
                # This is an LLM scorer
                if component in llm_scorers:
                    llm_scorer = load_llm_config(llm_scorers[component])
                    components.append(llm_scorer)
                else:
                    raise ValueError(f"Missing LLM config for {component}")
            else:
                # This is a named scorer
                components.append(component)

        return cls(llm=llm, scorers=components, weights=config["weights"], thresh=config["thresh"])
>>>>>>> 2d914da2
<|MERGE_RESOLUTION|>--- conflicted
+++ resolved
@@ -402,7 +402,86 @@
             if not isinstance(check_val, bool):
                 raise ValueError("grader_function must return boolean")
 
-<<<<<<< HEAD
+
+    def save_config(self, path: str) -> None:
+        """
+        Save minimal configuration: weights, threshold, components, and LLM configs.
+
+        Parameters
+        ----------
+        path : str
+            Path where to save the configuration file (should end with .json)
+        """
+
+        # Handle components and LLM scorers
+        serializable_components = []
+        llm_configs = {}
+        llm_count = 0
+
+        for component in self.components:
+            if isinstance(component, str):
+                serializable_components.append(component)
+            elif isinstance(component, (LLMJudge, BaseChatModel)):
+                llm_count += 1
+                llm_key = f"judge_{llm_count}"
+                serializable_components.append(llm_key)
+                llm_configs[llm_key] = save_llm_config(component)
+            else:
+                raise ValueError(f"Cannot serialize component: {component}")
+
+        # Save main LLM config if present
+        main_llm_config = None
+        if self.llm:
+            main_llm_config = save_llm_config(self.llm)
+
+        config = {"weights": self.weights, "thresh": self.thresh, "components": serializable_components, "llm_config": main_llm_config, "llm_scorers": llm_configs}
+
+        with open(path, "w") as f:
+            json.dump(config, f, indent=2)
+
+    @classmethod
+    def load_config(cls, path: str, llm: Optional[BaseChatModel] = None) -> "UQEnsemble":
+        """
+        Load configuration and create UQEnsemble instance.
+
+        Parameters
+        ----------
+        path : str
+            Path to the saved configuration file
+        llm : BaseChatModel, optional
+            LLM instance to use as main LLM. If None, uses saved config.
+
+        Returns
+        -------
+        UQEnsemble
+            New UQEnsemble instance with loaded configuration
+        """
+        with open(path, "r") as f:
+            config = json.load(f)
+
+        # Recreate main LLM
+        if llm is None and config.get("llm_config"):
+            llm = load_llm_config(config["llm_config"])
+
+        # Recreate component scorers
+        components = []
+        llm_scorers = config.get("llm_scorers", {})
+
+        for component in config["components"]:
+            if isinstance(component, str) and component.startswith("judge_"):
+                # This is an LLM scorer
+                if component in llm_scorers:
+                    llm_scorer = load_llm_config(llm_scorers[component])
+                    components.append(llm_scorer)
+                else:
+                    raise ValueError(f"Missing LLM config for {component}")
+            else:
+                # This is a named scorer
+                components.append(component)
+
+        return cls(llm=llm, scorers=components, weights=config["weights"], thresh=config["thresh"])
+
+
     def print_ensemble_weights(self):
         """Prints ensemble weights in a pretty table format, sorted by weight in descending order"""
         # Create DataFrame and sort by weight in descending order
@@ -426,83 +505,4 @@
         # Print data rows
         for _, row in weights_df.iterrows():
             print(f"{row['Component']:<25}{row['Weight']:>15}")
-        print("=" * 50)
-=======
-    def save_config(self, path: str) -> None:
-        """
-        Save minimal configuration: weights, threshold, components, and LLM configs.
-
-        Parameters
-        ----------
-        path : str
-            Path where to save the configuration file (should end with .json)
-        """
-
-        # Handle components and LLM scorers
-        serializable_components = []
-        llm_configs = {}
-        llm_count = 0
-
-        for component in self.components:
-            if isinstance(component, str):
-                serializable_components.append(component)
-            elif isinstance(component, (LLMJudge, BaseChatModel)):
-                llm_count += 1
-                llm_key = f"judge_{llm_count}"
-                serializable_components.append(llm_key)
-                llm_configs[llm_key] = save_llm_config(component)
-            else:
-                raise ValueError(f"Cannot serialize component: {component}")
-
-        # Save main LLM config if present
-        main_llm_config = None
-        if self.llm:
-            main_llm_config = save_llm_config(self.llm)
-
-        config = {"weights": self.weights, "thresh": self.thresh, "components": serializable_components, "llm_config": main_llm_config, "llm_scorers": llm_configs}
-
-        with open(path, "w") as f:
-            json.dump(config, f, indent=2)
-
-    @classmethod
-    def load_config(cls, path: str, llm: Optional[BaseChatModel] = None) -> "UQEnsemble":
-        """
-        Load configuration and create UQEnsemble instance.
-
-        Parameters
-        ----------
-        path : str
-            Path to the saved configuration file
-        llm : BaseChatModel, optional
-            LLM instance to use as main LLM. If None, uses saved config.
-
-        Returns
-        -------
-        UQEnsemble
-            New UQEnsemble instance with loaded configuration
-        """
-        with open(path, "r") as f:
-            config = json.load(f)
-
-        # Recreate main LLM
-        if llm is None and config.get("llm_config"):
-            llm = load_llm_config(config["llm_config"])
-
-        # Recreate component scorers
-        components = []
-        llm_scorers = config.get("llm_scorers", {})
-
-        for component in config["components"]:
-            if isinstance(component, str) and component.startswith("judge_"):
-                # This is an LLM scorer
-                if component in llm_scorers:
-                    llm_scorer = load_llm_config(llm_scorers[component])
-                    components.append(llm_scorer)
-                else:
-                    raise ValueError(f"Missing LLM config for {component}")
-            else:
-                # This is a named scorer
-                components.append(component)
-
-        return cls(llm=llm, scorers=components, weights=config["weights"], thresh=config["thresh"])
->>>>>>> 2d914da2
+        print("=" * 50)
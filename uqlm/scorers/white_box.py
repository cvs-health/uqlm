# Copyright 2025 CVS Health and/or one of its affiliates
#
# Licensed under the Apache License, Version 2.0 (the "License");
# you may not use this file except in compliance with the License.
# You may obtain a copy of the License at
#
#     http://www.apache.org/licenses/LICENSE-2.0
#
# Unless required by applicable law or agreed to in writing, software
# distributed under the License is distributed on an "AS IS" BASIS,
# WITHOUT WARRANTIES OR CONDITIONS OF ANY KIND, either express or implied.
# See the License for the specific language governing permissions and
# limitations under the License.

from typing import Any, Dict, List, Optional
import math
import numpy as np
from langchain_core.language_models.chat_models import BaseChatModel

from uqlm.scorers.baseclass.uncertainty import UncertaintyQuantifier, UQResult


class WhiteBoxUQ(UncertaintyQuantifier):
    def __init__(self, llm: Optional[BaseChatModel] = None, system_prompt: str = "You are a helpful assistant.", max_calls_per_min: Optional[int] = None, scorers: Optional[List[str]] = None) -> None:
        """
        Class for computing white-box UQ confidence scores. This class offers two confidence scores, normalized
        probability :footcite:`malinin2021uncertaintyestimationautoregressivestructured` and minimum probability :footcite:`manakul2023selfcheckgptzeroresourceblackboxhallucination`.

        Parameters
        ----------
        llm : BaseChatModel
            A langchain llm object to get passed to chain constructor. User is responsible for specifying
            temperature and other relevant parameters to the constructor of their `llm` object.

        max_calls_per_min : int, default=None
            Used to control rate limiting.

        system_prompt : str or None, default="You are a helpful assistant."
            Optional argument for user to provide custom system prompt

        scorers : subset of {
            "imperplexity", "geometric_mean_probability", "min_probability", "max_probability",
        }, default=None
            Specifies which black box (consistency) scorers to include. If None, defaults to all.
        """
        super().__init__(llm=llm, max_calls_per_min=max_calls_per_min, system_prompt=system_prompt)
        self.scorers = scorers if scorers else self.white_box_names

    async def generate_and_score(self, prompts: List[str]) -> UQResult:
        """
        Generate responses and compute white-box confidence scores based on extracted token probabilities.

        Parameters
        ----------
        prompts : list of str
            A list of input prompts for the model.

        Returns
        -------
        UQResult
            UQResult containing prompts, responses, logprobs, and white-box UQ scores
        """
        assert hasattr(self.llm, "logprobs"), """
        BaseChatModel must have logprobs attribute and have logprobs=True
        """
        self.llm.logprobs = True
        responses = await self.generate_original_responses(prompts)
<<<<<<< HEAD
        return self.score(
            prompts=prompts,
            responses=responses,
            logprobs_results=self.logprobs,
        )

    def score(
        self,
        logprobs_results: List[List[Dict[str, Any]]],
        prompts: Optional[List[str]] = None,
        responses: Optional[List[str]] = None,
    ) -> UQResult:
=======
        return self.score(prompts=prompts, responses=responses, logprobs_results=self.logprobs)

    def score(self, logprobs_results: List[List[Dict[str, Any]]], prompts: Optional[List[str]] = None, responses: Optional[List[str]] = None) -> UQResult:
>>>>>>> b3a03e90
        """
        Compute white-box confidence scores from provided logprobs.

        Parameters
        ----------
        logprobs_results : list of logprobs_result
            List of dictionaries, each returned by BaseChatModel.agenerate

        prompts : list of str, default=None
            A list of input prompts for the model.

        responses : list of str, default=None
            A list of model responses for the prompts.

        Returns
        -------
        UQResult
            UQResult containing prompts, responses, logprobs, and white-box UQ scores
        """

        self.logprobs = logprobs_results
        self.prompts = prompts
        self.responses = responses

        data = {}
        if self.prompts:
            data["prompts"] = self.prompts
        if self.responses:
            data["responses"] = self.responses

        data["logprobs"] = self.logprobs
        scores = self._compute_scores(self.logprobs)
        for key in self.scorers:
            data[key] = scores[key]

        result = {"data": data, "metadata": {"temperature": None if not self.llm else self.llm.temperature}}
        return UQResult(result)

<<<<<<< HEAD
    def _compute_scores(
        self, logprobs_results: List[List[Dict[str, Any]]]
    ) -> List[float]:
        """
        This method computes token-probability-based confidence scores.
        """
        return {
            "normalized_probability": [
                np.nan if not r else self._norm_prob(r) for r in logprobs_results
            ],
            "min_probability": [
                np.nan if not r else self._min_prob(r) for r in logprobs_results
            ],
        }
=======
    def _compute_scores(self, logprobs_results: List[List[Dict[str, Any]]]) -> List[float]:
        """
        This method computes token-probability-based confidence scores.
        """
        return {"normalized_probability": [np.nan if not r else self._norm_prob(r) for r in logprobs_results], "min_probability": [np.nan if not r else self._min_prob(r) for r in logprobs_results]}
>>>>>>> b3a03e90

    def _norm_prob(self, logprobs: List[Dict[str, Any]]) -> float:
        """Compute normalized token probability"""
        return math.exp(self.avg_logprob(logprobs))

    def _min_prob(self, logprobs: List[Dict[str, Any]]) -> float:
        """Compute minimum token probability"""
        return min(self._get_probs(logprobs))

    def avg_logprob(self, logprobs: List[Dict[str, Any]]) -> float:
        "Compute average logprob"
        return np.mean(self.get_logprobs(logprobs))

    @staticmethod
    def _get_probs(logprobs):
        """Extract token probabilities"""
        return [math.exp(d["logprob"]) for d in logprobs]

    @staticmethod
    def get_logprobs(logprobs):
        """Extract log token probabilities"""
        return [d["logprob"] for d in logprobs]<|MERGE_RESOLUTION|>--- conflicted
+++ resolved
@@ -65,24 +65,9 @@
         """
         self.llm.logprobs = True
         responses = await self.generate_original_responses(prompts)
-<<<<<<< HEAD
-        return self.score(
-            prompts=prompts,
-            responses=responses,
-            logprobs_results=self.logprobs,
-        )
-
-    def score(
-        self,
-        logprobs_results: List[List[Dict[str, Any]]],
-        prompts: Optional[List[str]] = None,
-        responses: Optional[List[str]] = None,
-    ) -> UQResult:
-=======
         return self.score(prompts=prompts, responses=responses, logprobs_results=self.logprobs)
 
     def score(self, logprobs_results: List[List[Dict[str, Any]]], prompts: Optional[List[str]] = None, responses: Optional[List[str]] = None) -> UQResult:
->>>>>>> b3a03e90
         """
         Compute white-box confidence scores from provided logprobs.
 
@@ -121,28 +106,11 @@
         result = {"data": data, "metadata": {"temperature": None if not self.llm else self.llm.temperature}}
         return UQResult(result)
 
-<<<<<<< HEAD
-    def _compute_scores(
-        self, logprobs_results: List[List[Dict[str, Any]]]
-    ) -> List[float]:
-        """
-        This method computes token-probability-based confidence scores.
-        """
-        return {
-            "normalized_probability": [
-                np.nan if not r else self._norm_prob(r) for r in logprobs_results
-            ],
-            "min_probability": [
-                np.nan if not r else self._min_prob(r) for r in logprobs_results
-            ],
-        }
-=======
     def _compute_scores(self, logprobs_results: List[List[Dict[str, Any]]]) -> List[float]:
         """
         This method computes token-probability-based confidence scores.
         """
         return {"normalized_probability": [np.nan if not r else self._norm_prob(r) for r in logprobs_results], "min_probability": [np.nan if not r else self._min_prob(r) for r in logprobs_results]}
->>>>>>> b3a03e90
 
     def _norm_prob(self, logprobs: List[Dict[str, Any]]) -> float:
         """Compute normalized token probability"""

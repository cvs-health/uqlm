# Copyright 2025 CVS Health and/or one of its affiliates
#
# Licensed under the Apache License, Version 2.0 (the "License");
# you may not use this file except in compliance with the License.
# You may obtain a copy of the License at
#
#     http://www.apache.org/licenses/LICENSE-2.0
#
# Unless required by applicable law or agreed to in writing, software
# distributed under the License is distributed on an "AS IS" BASIS,
# WITHOUT WARRANTIES OR CONDITIONS OF ANY KIND, either express or implied.
# See the License for the specific language governing permissions and
# limitations under the License.

from typing import Any, Dict, List, Optional
import math
import numpy as np
from langchain_core.language_models.chat_models import BaseChatModel

from uqlm.scorers.baseclass.uncertainty import UncertaintyQuantifier, UQResult


class WhiteBoxUQ(UncertaintyQuantifier):
    def __init__(self, llm: Optional[BaseChatModel] = None, system_prompt: str = "You are a helpful assistant.", max_calls_per_min: Optional[int] = None, scorers: Optional[List[str]] = None) -> None:
        """
        Class for computing white-box UQ confidence scores. This class offers two confidence scores, normalized
        probability :footcite:`malinin2021uncertaintyestimationautoregressivestructured` and minimum probability :footcite:`manakul2023selfcheckgptzeroresourceblackboxhallucination`.

        Parameters
        ----------
        llm : BaseChatModel
            A langchain llm object to get passed to chain constructor. User is responsible for specifying
            temperature and other relevant parameters to the constructor of their `llm` object.

        max_calls_per_min : int, default=None
            Used to control rate limiting.

        system_prompt : str or None, default="You are a helpful assistant."
            Optional argument for user to provide custom system prompt

        scorers : subset of {
            "imperplexity", "geometric_mean_probability", "min_probability", "max_probability",
        }, default=None
            Specifies which black box (consistency) scorers to include. If None, defaults to all.
        """
        super().__init__(llm=llm, max_calls_per_min=max_calls_per_min, system_prompt=system_prompt)
        self.scorers = scorers if scorers else self.white_box_names

<<<<<<< HEAD
    async def generate_and_score(self, prompts: List[str]) -> UQResult:
=======
    async def generate_and_score(self, prompts: List[str], show_progress_bars: Optional[bool] = True) -> UQResult:
>>>>>>> 3aa40ebf
        """
        Generate responses and compute white-box confidence scores based on extracted token probabilities.

        Parameters
        ----------
        prompts : list of str
            A list of input prompts for the model.

        show_progress_bars : bool, default=True
            If True, displays a progress bar while generating and scoring responses

        Returns
        -------
        UQResult
            UQResult containing prompts, responses, logprobs, and white-box UQ scores
        """
        assert hasattr(self.llm, "logprobs"), """
        BaseChatModel must have logprobs attribute and have logprobs=True
        """
        self.llm.logprobs = True
<<<<<<< HEAD
        responses = await self.generate_original_responses(prompts)
        return self.score(prompts=prompts, responses=responses, logprobs_results=self.logprobs)
=======

        self._construct_progress_bar(show_progress_bars)
        self._display_generation_header(show_progress_bars, white_box=True)

        responses = await self.generate_original_responses(prompts, progress_bar=self.progress_bar)
        result = self.score(prompts=prompts, responses=responses, logprobs_results=self.logprobs)

        self._stop_progress_bar()
        self.progress_bar = None  # if re-run ensure the same progress object is not used
        return result
>>>>>>> 3aa40ebf

    def score(self, logprobs_results: List[List[Dict[str, Any]]], prompts: Optional[List[str]] = None, responses: Optional[List[str]] = None) -> UQResult:
        """
        Compute white-box confidence scores from provided logprobs.

        Parameters
        ----------
        logprobs_results : list of logprobs_result
            List of dictionaries, each returned by BaseChatModel.agenerate

        prompts : list of str, default=None
            A list of input prompts for the model.

        responses : list of str, default=None
            A list of model responses for the prompts.

        Returns
        -------
        UQResult
            UQResult containing prompts, responses, logprobs, and white-box UQ scores
        """

        self.logprobs = logprobs_results
        self.prompts = prompts
        self.responses = responses

        data = {}
        if self.prompts:
            data["prompts"] = self.prompts
        if self.responses:
            data["responses"] = self.responses

        data["logprobs"] = self.logprobs
        scores = self._compute_scores(self.logprobs)
        for key in self.scorers:
            data[key] = scores[key]

        result = {"data": data, "metadata": {"temperature": None if not self.llm else self.llm.temperature}}
        return UQResult(result)

    def _compute_scores(self, logprobs_results: List[List[Dict[str, Any]]]) -> List[float]:
        """
        This method computes token-probability-based confidence scores.
        """
        return {"normalized_probability": [np.nan if not r else self._norm_prob(r) for r in logprobs_results], "min_probability": [np.nan if not r else self._min_prob(r) for r in logprobs_results]}

    def _norm_prob(self, logprobs: List[Dict[str, Any]]) -> float:
        """Compute normalized token probability"""
        return math.exp(self.avg_logprob(logprobs))

    def _min_prob(self, logprobs: List[Dict[str, Any]]) -> float:
        """Compute minimum token probability"""
        return min(self._get_probs(logprobs))

    def avg_logprob(self, logprobs: List[Dict[str, Any]]) -> float:
        "Compute average logprob"
        return np.mean(self.get_logprobs(logprobs))

    @staticmethod
    def _get_probs(logprobs):
        """Extract token probabilities"""
        return [math.exp(d["logprob"]) for d in logprobs]

    @staticmethod
    def get_logprobs(logprobs):
        """Extract log token probabilities"""
        return [d["logprob"] for d in logprobs]<|MERGE_RESOLUTION|>--- conflicted
+++ resolved
@@ -46,11 +46,7 @@
         super().__init__(llm=llm, max_calls_per_min=max_calls_per_min, system_prompt=system_prompt)
         self.scorers = scorers if scorers else self.white_box_names
 
-<<<<<<< HEAD
-    async def generate_and_score(self, prompts: List[str]) -> UQResult:
-=======
     async def generate_and_score(self, prompts: List[str], show_progress_bars: Optional[bool] = True) -> UQResult:
->>>>>>> 3aa40ebf
         """
         Generate responses and compute white-box confidence scores based on extracted token probabilities.
 
@@ -71,10 +67,6 @@
         BaseChatModel must have logprobs attribute and have logprobs=True
         """
         self.llm.logprobs = True
-<<<<<<< HEAD
-        responses = await self.generate_original_responses(prompts)
-        return self.score(prompts=prompts, responses=responses, logprobs_results=self.logprobs)
-=======
 
         self._construct_progress_bar(show_progress_bars)
         self._display_generation_header(show_progress_bars, white_box=True)
@@ -85,7 +77,6 @@
         self._stop_progress_bar()
         self.progress_bar = None  # if re-run ensure the same progress object is not used
         return result
->>>>>>> 3aa40ebf
 
     def score(self, logprobs_results: List[List[Dict[str, Any]]], prompts: Optional[List[str]] = None, responses: Optional[List[str]] = None) -> UQResult:
         """

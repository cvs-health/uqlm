--- conflicted
+++ resolved
@@ -21,13 +21,9 @@
 
 
 class SemanticEntropy(UncertaintyQuantifier):
-<<<<<<< HEAD
-    def __init__(self, llm=None, postprocessor: Any = None, device: Any = None, use_best: bool = True, system_prompt: str = "You are a helpful assistant.", max_calls_per_min: Optional[int] = None, use_n_param: bool = False, sampling_temperature: float = 1.0, verbose: bool = False, nli_model_name: str = "microsoft/deberta-large-mnli", max_length: int = 2000, discrete: bool = True) -> None:
-=======
     def __init__(
         self, llm=None, postprocessor: Any = None, device: Any = None, use_best: bool = True, best_response_selection: str = "discrete", system_prompt: str = "You are a helpful assistant.", max_calls_per_min: Optional[int] = None, use_n_param: bool = False, sampling_temperature: float = 1.0, verbose: bool = False, nli_model_name: str = "microsoft/deberta-large-mnli", max_length: int = 2000
     ) -> None:
->>>>>>> 3aa40ebf
         """
         Class for computing discrete and token-probability-based semantic entropy and associated confidence scores. For more on semantic entropy, refer to Farquhar et al.(2024) :footcite:`farquhar2024detectinghallucinations`.
 
@@ -85,17 +81,11 @@
         self.sampling_temperature = sampling_temperature
         self.prompts = None
         self._setup_nli(nli_model_name)
-<<<<<<< HEAD
-        self.nli_scorer.discrete = discrete
-
-    async def generate_and_score(self, prompts: List[str], num_responses: int = 5) -> UQResult:
-=======
         self.best_response_selection = best_response_selection
         self.logprobs = None
         self.multiple_logprobs = None
 
     async def generate_and_score(self, prompts: List[str], num_responses: int = 5, show_progress_bars: Optional[bool] = True) -> UQResult:
->>>>>>> 3aa40ebf
         """
         Evaluate discrete semantic entropy score on LLM responses for the provided prompts.
 
@@ -119,13 +109,6 @@
         self.num_responses = num_responses
         self.nli_scorer.num_responses = num_responses
 
-<<<<<<< HEAD
-        responses = await self.generate_original_responses(prompts)
-        sampled_responses = await self.generate_candidate_responses(prompts)
-        return self.score(responses=responses, sampled_responses=sampled_responses)
-
-    def score(self, responses: List[str] = None, sampled_responses: List[List[str]] = None) -> UQResult:
-=======
         if hasattr(self.llm, "logprobs"):
             self.llm.logprobs = True
         else:
@@ -139,7 +122,6 @@
         return self.score(responses=responses, sampled_responses=sampled_responses, show_progress_bars=show_progress_bars)
 
     def score(self, responses: List[str] = None, sampled_responses: List[List[str]] = None, show_progress_bars: Optional[bool] = True) -> UQResult:
->>>>>>> 3aa40ebf
         """
         Evaluate discrete semantic entropy score on LLM responses for the provided prompts.
 
@@ -176,12 +158,6 @@
             tmp = self.nli_scorer._semantic_entropy_process(candidates=candidates, i=i, logprobs_results=candidate_logprobs, best_response_selection=self.best_response_selection)
             best_responses[i], discrete_semantic_entropy[i], _, tokenprob_semantic_entropy[i] = tmp
 
-<<<<<<< HEAD
-        confidence_scores = [1 - ne for ne in self.nli_scorer._normalize_entropy(semantic_entropy)]
-
-        result = {
-            "data": {"responses": best_responses if self.use_best else self.responses, "entropy_values": semantic_entropy, "confidence_scores": confidence_scores, "sampled_responses": self.sampled_responses},
-=======
         self._construct_progress_bar(show_progress_bars)
         self._display_scoring_header(show_progress_bars)
         if self.progress_bar:
@@ -196,7 +172,6 @@
 
         result = {
             "data": {"responses": best_responses if self.use_best else self.responses, "discrete_entropy_values": discrete_semantic_entropy, "discrete_confidence_scores": confidence_scores, "sampled_responses": self.sampled_responses},
->>>>>>> 3aa40ebf
             "metadata": {"parameters": {"temperature": None if not self.llm else self.llm.temperature, "sampling_temperature": None if not self.sampling_temperature else self.sampling_temperature, "num_responses": self.num_responses}},
         }
         if self.prompts:

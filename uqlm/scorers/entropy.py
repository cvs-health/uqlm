--- conflicted
+++ resolved
@@ -108,20 +108,14 @@
         self.num_responses = num_responses
         self.nli_scorer.num_responses = num_responses
 
-<<<<<<< HEAD
-        responses = await self.generate_original_responses(prompts, progress_bar=progress_bar)
-        sampled_responses = await self.generate_candidate_responses(prompts, progress_bar=progress_bar)
-        return self.score(responses=responses, sampled_responses=sampled_responses, progress_bar=progress_bar)
-=======
         if hasattr(self.llm, "logprobs"):
             self.llm.logprobs = True
         else:
             warnings.warn("The provided LLM does not support logprobs access. Only discrete semantic entropy will be computed.")
 
-        responses = await self.generate_original_responses(prompts)
-        sampled_responses = await self.generate_candidate_responses(prompts)
-        return self.score(responses=responses, sampled_responses=sampled_responses)
->>>>>>> 71ec419c
+        responses = await self.generate_original_responses(prompts, progress_bar=progress_bar)
+        sampled_responses = await self.generate_candidate_responses(prompts, progress_bar=progress_bar)
+        return self.score(responses=responses, sampled_responses=sampled_responses, progress_bar=progress_bar)
 
     def score(self, responses: List[str] = None, sampled_responses: List[List[str]] = None, progress_bar: Optional[bool] = True) -> UQResult:
         """
@@ -151,30 +145,22 @@
         best_responses = [None] * n_prompts
         tokenprob_semantic_entropy = [None] * n_prompts
 
-<<<<<<< HEAD
         if progress_bar:
             with Progress(SpinnerColumn(), TextColumn("[progress.description]{task.description}"), BarColumn(), TextColumn("[progress.percentage]{task.completed}/{task.total}"), TimeElapsedColumn()) as progress:
                 task = progress.add_task("[green]Computing semantic entropy scores...", total=n_prompts)
                 for i in range(n_prompts):
                     candidates = [self.responses[i]] + self.sampled_responses[i]
-                    tmp = self.nli_scorer._semantic_entropy_process(candidates=candidates, i=i)
-                    best_responses[i], semantic_entropy[i], scores = tmp
+                    candidate_logprobs = [self.logprobs[i]] + self.multiple_logprobs[i] if (self.logprobs and self.multiple_logprobs) else None
+                    tmp = self.nli_scorer._semantic_entropy_process(candidates=candidates, i=i, logprobs_results=candidate_logprobs, best_response_selection=self.best_response_selection)
+                    best_responses[i], discrete_semantic_entropy[i], _, tokenprob_semantic_entropy[i] = tmp
                     progress.update(task, advance=1)
                 time.sleep(0.1)
         else:
             for i in range(n_prompts):
                 candidates = [self.responses[i]] + self.sampled_responses[i]
-                tmp = self.nli_scorer._semantic_entropy_process(candidates=candidates, i=i)
-                best_responses[i], semantic_entropy[i], scores = tmp
-=======
-        print("Computing confidence scores...")
-        for i in range(n_prompts):
-            candidates = [self.responses[i]] + self.sampled_responses[i]
->>>>>>> 71ec419c
-
-            candidate_logprobs = [self.logprobs[i]] + self.multiple_logprobs[i] if (self.logprobs and self.multiple_logprobs) else None
-            tmp = self.nli_scorer._semantic_entropy_process(candidates=candidates, i=i, logprobs_results=candidate_logprobs, best_response_selection=self.best_response_selection)
-            best_responses[i], discrete_semantic_entropy[i], _, tokenprob_semantic_entropy[i] = tmp
+                candidate_logprobs = [self.logprobs[i]] + self.multiple_logprobs[i] if (self.logprobs and self.multiple_logprobs) else None
+                tmp = self.nli_scorer._semantic_entropy_process(candidates=candidates, i=i, logprobs_results=candidate_logprobs, best_response_selection=self.best_response_selection)
+                best_responses[i], discrete_semantic_entropy[i], _, tokenprob_semantic_entropy[i] = tmp
 
         confidence_scores = [1 - ne for ne in self.nli_scorer._normalize_entropy(discrete_semantic_entropy)]
 

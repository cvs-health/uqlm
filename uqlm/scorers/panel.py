--- conflicted
+++ resolved
@@ -43,15 +43,9 @@
             Optional argument for user to provide custom system prompt
 
         scoring_templates : List[str], default=None
-<<<<<<< HEAD
-             Specifies which off-the-shelf template to use for each judge. Three off-the-shelf templates offered:
-             incorrect/uncertain/correct (0/0.5/1), incorrect/correct (0/1), and continuous score (0 to 1).
-             These templates are respectively specified as 'true_false_uncertain', 'true_false', and 'continuous'.
-=======
              Specifies which off-the-shelf template to use for each judge. Four off-the-shelf templates offered:
              incorrect/uncertain/correct (0/0.5/1), incorrect/correct (0/1), continuous score (0 to 1), and likert scale score ( 1-5 scale, normalized to 0/0.25/0.5/0.75/1).
              These templates are respectively specified as 'true_false_uncertain', 'true_false', 'continuous', and 'likert'
->>>>>>> b3a03e90
              If specified, must be of equal length to `judges` list. Defaults to 'true_false_uncertain' template
              used by Chen and Mueller (2023) :footcite:`chen2023quantifyinguncertaintyanswerslanguage` for each judge.
         """
@@ -59,23 +53,13 @@
         self.scoring_templates = scoring_templates
         if self.scoring_templates:
             if len(self.scoring_templates) != len(judges):
-                raise ValueError(
-                    "Length of scoring_templates list must be equal to length of judges list"
-                )
+                raise ValueError("Length of scoring_templates list must be equal to length of judges list")
         else:
             self.scoring_templates = ["true_false_uncertain"] * len(judges)
         self.judges = []
         for judge, template in zip(judges, self.scoring_templates):
             if isinstance(judge, BaseChatModel):
-<<<<<<< HEAD
-                judge = LLMJudge(
-                    llm=judge,
-                    max_calls_per_min=max_calls_per_min,
-                    scoring_template=template,
-                )
-=======
                 judge = LLMJudge(llm=judge, max_calls_per_min=max_calls_per_min, scoring_template=template)
->>>>>>> b3a03e90
             elif not isinstance(judge, LLMJudge):
                 raise ValueError("judges must be a list containing instances of either LLMJudge or BaseChatModel")
             self.judges.append(judge)
@@ -97,15 +81,7 @@
         responses = await self.generate_original_responses(prompts)
         return await self.score(prompts=prompts, responses=responses)
 
-<<<<<<< HEAD
-    async def score(
-        self,
-        prompts: List[str],
-        responses: Optional[List[str]] = None,
-    ) -> UQResult:
-=======
     async def score(self, prompts: List[str], responses: Optional[List[str]] = None) -> UQResult:
->>>>>>> b3a03e90
         """
         Use panel to of judges to score provided responses for correctness. Use if responses are already generated. Otherwise,
         use generate_and_score.
@@ -125,14 +101,7 @@
         """
         self.prompts = prompts
         self.responses = responses
-<<<<<<< HEAD
-        data = {
-            "prompts": prompts,
-            "responses": responses,
-        }
-=======
         data = {"prompts": prompts, "responses": responses}
->>>>>>> b3a03e90
 
         judge_count = 1
         scores_lists = []

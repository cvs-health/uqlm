--- conflicted
+++ resolved
@@ -146,19 +146,8 @@
             df_sub = df[pd.isna(df.scores)]
             if len(df_sub) > 0:
                 with contextlib.redirect_stdout(io.StringIO()):
-<<<<<<< HEAD
-                    tmp = await self.generate_responses(
-                        prompts=list(df_sub.judge_prompts),
-                        count=1,
-                        system_prompt=self.system_prompt,
-                    )
-                df.loc[df_sub.index, "scores"] = self._extract_answers(
-                    responses=tmp["data"]["response"]
-                )
-=======
                     tmp = await self.generate_responses(prompts=list(df_sub.judge_prompts), count=1, system_prompt=self.system_prompt)
                 df.loc[df_sub.index, "scores"] = self._extract_answers(responses=tmp["data"]["response"])
->>>>>>> b3a03e90
         return {col: list(df[col]) for col in df.columns}
 
     def _default_template_ques_ans(self):

--- conflicted
+++ resolved
@@ -27,11 +27,8 @@
     { include = "uqlm/scorers" },
     { include = "uqlm/judges" },
     { include = "uqlm/black_box" },
-<<<<<<< HEAD
     { include = "uqlm/calibration" },
-=======
     { include = "uqlm/longform" },
->>>>>>> ed047d76
     { include = "uqlm/resources" },
     { include = "uqlm/utils" },
 ]

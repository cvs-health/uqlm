{
 "cells": [
  {
   "cell_type": "markdown",
   "metadata": {},
   "source": [
    "# 🎯 BS Detector: Off-the-Shelf Ensemble for LLM Uncertainty\n",
    "\n",
    "<div style=\"background-color: rgba(200, 200, 200, 0.1); padding: 20px; border-radius: 8px; margin-bottom: 20px; border: 1px solid rgba(127, 127, 127, 0.2);max-width: 97.5%; overflow-wrap: break-word;\">\n",
    "  <p style=\"font-size: 16px; line-height: 1.6\">\n",
    "    Ensemble UQ methods combine multiple individual scorers to provide a more robust and accurate uncertainty estimate. This demo illustrates the <strong>BS Detector</strong> method proposed in <a href=\"https://arxiv.org/abs/2308.16175\">Chen & Mueller, 2023</a>. It uses three components:\n",
    "  </p>\n",
    "  <ul style=\"font-size: 15px; line-height: 1.5\">\n",
    "    <li>Two black-box components: <code>exact match rate</code> and <code>noncontradiction probability</code></li>\n",
    "    <li>One LLM-as-a-Judge component (self-judge)\n",
    "  </ul>\n",
    "</div>\n",
    "\n",
    "## 📊 What You'll Do in This Demo\n",
    "\n",
    "<div style=\"display: flex; margin-bottom: 15px; align-items: center\">\n",
    "  <div style=\"background-color: #34a853; color: white; border-radius: 50%; width: 30px; height: 30px; display: flex; justify-content: center; align-items: center; margin-right: 15px; flex-shrink: 0\"><strong>1</strong></div>\n",
    "  <div>\n",
    "    <p style=\"margin: 0; font-weight: bold\"><a href=#section1>Set up LLM and prompts.</a></p>\n",
    "    <p style=\"margin: 0; color: rgba(95, 99, 104, 0.8)\">Set up LLM instance and load example data prompts.\n",
    "  </div>\n",
    "</div>\n",
    "\n",
    "<div style=\"display: flex; margin-bottom: 15px; align-items: center\">\n",
    "  <div style=\"background-color: #34a853; color: white; border-radius: 50%; width: 30px; height: 30px; display: flex; justify-content: center; align-items: center; margin-right: 15px; flex-shrink: 0\"><strong>2</strong></div>\n",
    "  <div>\n",
    "    <p style=\"margin: 0; font-weight: bold\"><a href=#section2>Generate LLM Responses and Confidence Scores</a></p>\n",
    "    <p style=\"margin: 0; color: rgba(95, 99, 104, 0.8)\">Generate and score LLM responses to the example questions using the <code>UQEnsemble()</code> class.\n",
    "  </div>\n",
    "</div>\n",
    "\n",
    "<div style=\"display: flex; margin-bottom: 25px; align-items: center\">\n",
    "  <div style=\"background-color: #34a853; color: white; border-radius: 50%; width: 30px; height: 30px; display: flex; justify-content: center; align-items: center; margin-right: 15px; flex-shrink: 0\"><strong>3</strong></div>\n",
    "  <div>\n",
    "    <p style=\"margin: 0; font-weight: bold\"><a href=#section3>Evaluate Hallucination Detection Performance</a></p>\n",
    "    <p style=\"margin: 0; color: rgba(95, 99, 104, 0.8)\">Visualize model accuracy at different thresholds of the ensemble score, combining exact match rate, noncontradiction probability, and self-judge. Compute precision, recall, and F1-score of hallucination detection.</p>\n",
    "  </div>\n",
    "</div>\n",
    "\n",
    "## ⚖️ Advantages & Limitations\n",
    "\n",
    "<div style=\"display: flex; gap: 20px\">\n",
    "  <div style=\"flex: 1; background-color: rgba(0, 200, 0, 0.1); padding: 15px; border-radius: 8px; border: 1px solid rgba(0, 200, 0, 0.2)\">\n",
    "    <h3 style=\"color: #2e8b57; margin-top: 0\">Pros</h3>\n",
    "    <ul style=\"margin-bottom: 0\">\n",
    "      <li><strong>Universal Compatibility:</strong> Works with any LLM</li>\n",
    "      <li><strong>Intuitive:</strong> Easy to understand and implement</li>\n",
    "      <li><strong>No Internal Access Required:</strong> Doesn't need token probabilities or model internals</li>\n",
    "    </ul>\n",
    "  </div>\n",
    "  \n",
    "  <div style=\"flex: 1; background-color: rgba(200, 0, 0, 0.1); padding: 15px; border-radius: 8px; border: 1px solid rgba(200, 0, 0, 0.2)\">\n",
    "    <h3 style=\"color: #b22222; margin-top: 0\">Cons</h3>\n",
    "    <ul style=\"margin-bottom: 0\">\n",
    "      <li><strong>Higher Cost:</strong> Requires multiple generations per prompt</li>\n",
    "      <li><strong>Slower:</strong> Multiple generations and comparison calculations increase latency</li>\n",
    "    </ul>\n",
    "  </div>\n",
    "</div>"
   ]
  },
  {
   "cell_type": "code",
   "execution_count": 14,
   "metadata": {
    "tags": []
   },
   "outputs": [],
   "source": [
    "import numpy as np\n",
    "from sklearn.metrics import precision_score, recall_score, f1_score\n",
    "\n",
    "from uqlm import UQEnsemble\n",
    "from uqlm.utils import (\n",
    "    load_example_dataset,\n",
    "    math_postprocessor,\n",
    "    plot_model_accuracies,\n",
    "    Tuner,\n",
    ")"
   ]
  },
  {
   "cell_type": "markdown",
   "metadata": {},
   "source": [
    "<a id='section1'></a>\n",
    "## 1. Set up LLM and Prompts"
   ]
  },
  {
   "cell_type": "markdown",
   "metadata": {},
   "source": [
    "In this demo, we will illustrate this approach using a set of math questions from the [SVAMP benchmark](https://arxiv.org/abs/2103.07191). To implement with your use case, simply **replace the example prompts with your data**.  "
   ]
  },
  {
   "cell_type": "code",
   "execution_count": 2,
   "metadata": {
    "tags": []
   },
   "outputs": [
    {
     "name": "stdout",
     "output_type": "stream",
     "text": [
      "Loading dataset - svamp...\n",
      "Processing dataset...\n",
      "Dataset ready!\n"
     ]
    },
    {
     "data": {
      "text/html": [
       "<div>\n",
       "<style scoped>\n",
       "    .dataframe tbody tr th:only-of-type {\n",
       "        vertical-align: middle;\n",
       "    }\n",
       "\n",
       "    .dataframe tbody tr th {\n",
       "        vertical-align: top;\n",
       "    }\n",
       "\n",
       "    .dataframe thead th {\n",
       "        text-align: right;\n",
       "    }\n",
       "</style>\n",
       "<table border=\"1\" class=\"dataframe\">\n",
       "  <thead>\n",
       "    <tr style=\"text-align: right;\">\n",
       "      <th></th>\n",
       "      <th>question</th>\n",
       "      <th>answer</th>\n",
       "    </tr>\n",
       "  </thead>\n",
       "  <tbody>\n",
       "    <tr>\n",
       "      <th>0</th>\n",
       "      <td>There are 87 oranges and 290 bananas in Philip...</td>\n",
       "      <td>145</td>\n",
       "    </tr>\n",
       "    <tr>\n",
       "      <th>1</th>\n",
       "      <td>Marco and his dad went strawberry picking. Mar...</td>\n",
       "      <td>19</td>\n",
       "    </tr>\n",
       "    <tr>\n",
       "      <th>2</th>\n",
       "      <td>Edward spent $ 6 to buy 2 books each book cost...</td>\n",
       "      <td>3</td>\n",
       "    </tr>\n",
       "    <tr>\n",
       "      <th>3</th>\n",
       "      <td>Frank was reading through his favorite book. T...</td>\n",
       "      <td>198</td>\n",
       "    </tr>\n",
       "    <tr>\n",
       "      <th>4</th>\n",
       "      <td>There were 78 dollars in Olivia's wallet. She ...</td>\n",
       "      <td>63</td>\n",
       "    </tr>\n",
       "  </tbody>\n",
       "</table>\n",
       "</div>"
      ],
      "text/plain": [
       "                                            question answer\n",
       "0  There are 87 oranges and 290 bananas in Philip...    145\n",
       "1  Marco and his dad went strawberry picking. Mar...     19\n",
       "2  Edward spent $ 6 to buy 2 books each book cost...      3\n",
       "3  Frank was reading through his favorite book. T...    198\n",
       "4  There were 78 dollars in Olivia's wallet. She ...     63"
      ]
     },
     "execution_count": 2,
     "metadata": {},
     "output_type": "execute_result"
    }
   ],
   "source": [
    "# Load example dataset (SVAMP)\n",
    "svamp = load_example_dataset(\"svamp\", n=100)\n",
    "svamp.head()"
   ]
  },
  {
   "cell_type": "code",
   "execution_count": 3,
   "metadata": {
    "tags": []
   },
   "outputs": [],
   "source": [
    "# Define prompts. These can be replaced with your own prompts.\n",
    "MATH_INSTRUCTION = \"When you solve this math problem only return the answer with no additional text.\\n\"\n",
    "prompts = [MATH_INSTRUCTION + prompt for prompt in svamp.question]"
   ]
  },
  {
   "cell_type": "markdown",
   "metadata": {},
   "source": [
    "In this example, we use `ChatVertexAI` to instantiate our LLM, but any [LangChain Chat Model](https://js.langchain.com/docs/integrations/chat/) may be used. Be sure to **replace with your LLM of choice.**"
   ]
  },
  {
   "cell_type": "code",
   "execution_count": 4,
   "metadata": {
    "tags": []
   },
   "outputs": [],
   "source": [
    "# import sys\n",
    "# !{sys.executable} -m pip install langchain-google-vertexai\n",
    "from langchain_google_vertexai import ChatVertexAI\n",
    "\n",
    "llm = ChatVertexAI(model=\"gemini-1.5-flash\")"
   ]
  },
  {
   "cell_type": "markdown",
   "metadata": {},
   "source": [
    "<a id='section2'></a>\n",
    "## 2. Generate responses and confidence scores"
   ]
  },
  {
   "cell_type": "markdown",
   "metadata": {},
   "source": [
    "### `UQEnsemble()` - Ensemble of uncertainty scorers\n",
    "\n",
    "#### 📋 Class Attributes\n",
    "\n",
    "<table style=\"border-collapse: collapse; width: 100%; border: 1px solid rgba(127, 127, 127, 0.2);\">\n",
    "  <tr>\n",
    "    <th style=\"background-color: rgba(200, 200, 200, 0.2); width: 20%; padding: 8px; text-align: left; border: 1px solid rgba(127, 127, 127, 0.2);\">Parameter</th>\n",
    "    <th style=\"background-color: rgba(200, 200, 200, 0.2); width: 25%; padding: 8px; text-align: left; border: 1px solid rgba(127, 127, 127, 0.2);\">Type & Default</th>\n",
    "    <th style=\"background-color: rgba(200, 200, 200, 0.2); width: 55%; padding: 8px; text-align: left; border: 1px solid rgba(127, 127, 127, 0.2);\">Description</th>\n",
    "  </tr>\n",
    "  <tr>\n",
    "    <td style=\"font-weight: bold; padding: 8px; border: 1px solid rgba(127, 127, 127, 0.2);\">llm</td>\n",
    "    <td style=\"padding: 8px; border: 1px solid rgba(127, 127, 127, 0.2);\">BaseChatModel<br><code>default=None</code></td>\n",
    "    <td style=\"padding: 8px; border: 1px solid rgba(127, 127, 127, 0.2);\">A langchain llm `BaseChatModel`. User is responsible for specifying temperature and other relevant parameters to the constructor of the provided `llm` object.</td>\n",
    "  </tr>\n",
    "  <tr>\n",
    "    <td style=\"font-weight: bold; padding: 8px; border: 1px solid rgba(127, 127, 127, 0.2);\">device</td>\n",
    "    <td style=\"padding: 8px; border: 1px solid rgba(127, 127, 127, 0.2);\">str or torch.device<br><code>default=\"cpu\"</code></td>\n",
    "    <td style=\"padding: 8px; border: 1px solid rgba(127, 127, 127, 0.2);\">Specifies the device that NLI model use for prediction. Only applies to 'semantic_negentropy', 'noncontradiction' scorers. Pass a torch.device to leverage GPU.</td>\n",
    "  </tr>\n",
    "  <tr>\n",
    "    <td style=\"font-weight: bold; padding: 8px; border: 1px solid rgba(127, 127, 127, 0.2);\">use_best</td>\n",
    "    <td style=\"padding: 8px; border: 1px solid rgba(127, 127, 127, 0.2);\">bool<br><code>default=True</code></td>\n",
    "    <td style=\"padding: 8px; border: 1px solid rgba(127, 127, 127, 0.2);\">Specifies whether to swap the original response for the uncertainty-minimized response among all sampled responses based on semantic entropy clusters. Only used if `scorers` includes 'semantic_negentropy' or 'noncontradiction'.</td>\n",
    "  </tr>\n",
    "  <tr>\n",
    "    <td style=\"font-weight: bold; padding: 8px; border: 1px solid rgba(127, 127, 127, 0.2);\">system_prompt</td>\n",
    "    <td style=\"padding: 8px; border: 1px solid rgba(127, 127, 127, 0.2);\">str or None<br><code>default=\"You are a helpful assistant.\"</code></td>\n",
    "    <td style=\"padding: 8px; border: 1px solid rgba(127, 127, 127, 0.2);\">Optional argument for user to provide custom system prompt for the LLM.</td>\n",
    "  </tr>\n",
    "  <tr>\n",
    "    <td style=\"font-weight: bold; padding: 8px; border: 1px solid rgba(127, 127, 127, 0.2);\">max_calls_per_min</td>\n",
    "    <td style=\"padding: 8px; border: 1px solid rgba(127, 127, 127, 0.2);\">int<br><code>default=None</code></td>\n",
    "    <td style=\"padding: 8px; border: 1px solid rgba(127, 127, 127, 0.2);\">Specifies how many API calls to make per minute to avoid rate limit errors. By default, no limit is specified.</td>\n",
    "  </tr>\n",
    "  <tr>\n",
    "    <td style=\"font-weight: bold; padding: 8px; border: 1px solid rgba(127, 127, 127, 0.2);\">use_n_param</td>\n",
    "    <td style=\"padding: 8px; border: 1px solid rgba(127, 127, 127, 0.2);\">bool<br><code>default=False</code></td>\n",
    "    <td style=\"padding: 8px; border: 1px solid rgba(127, 127, 127, 0.2);\">Specifies whether to use <code>n</code> parameter for <code>BaseChatModel</code>. Not compatible with all <code>BaseChatModel</code> classes. If used, it speeds up the generation process substantially when <code>num_responses</code> is large.</td>\n",
    "  </tr>\n",
    "  <tr>\n",
    "    <td style=\"font-weight: bold; padding: 8px; border: 1px solid rgba(127, 127, 127, 0.2);\">postprocessor</td>\n",
    "    <td style=\"padding: 8px; border: 1px solid rgba(127, 127, 127, 0.2);\">callable<br><code>default=None</code></td>\n",
    "    <td style=\"padding: 8px; border: 1px solid rgba(127, 127, 127, 0.2);\">A user-defined function that takes a string input and returns a string. Used for postprocessing outputs.</td>\n",
    "  </tr>\n",
    "  <tr>\n",
    "    <td style=\"font-weight: bold; padding: 8px; border: 1px solid rgba(127, 127, 127, 0.2);\">sampling_temperature</td>\n",
    "    <td style=\"padding: 8px; border: 1px solid rgba(127, 127, 127, 0.2);\">float<br><code>default=1</code></td>\n",
    "    <td style=\"padding: 8px; border: 1px solid rgba(127, 127, 127, 0.2);\">The 'temperature' parameter for LLM model to generate sampled LLM responses. Must be greater than 0.</td>\n",
    "  </tr>\n",
    "  <tr>\n",
    "    <td style=\"font-weight: bold; padding: 8px; border: 1px solid rgba(127, 127, 127, 0.2);\">nli_model_name</td>\n",
    "    <td style=\"padding: 8px; border: 1px solid rgba(127, 127, 127, 0.2);\">str<br><code>default=\"microsoft/deberta-large-mnli\"</code></td>\n",
    "    <td style=\"padding: 8px; border: 1px solid rgba(127, 127, 127, 0.2);\">Specifies which NLI model to use. Must be acceptable input to <code>AutoTokenizer.from_pretrained()</code> and <code>AutoModelForSequenceClassification.from_pretrained()</code>.</td>\n",
    "  </tr>\n",
    "</table>\n",
    "\n",
    "#### 🔍 Parameter Groups\n",
    "\n",
    "<div style=\"display: flex; gap: 20px; margin-bottom: 20px\">\n",
    "    \n",
    "  <div style=\"flex: 1; padding: 10px; background-color: rgba(0, 100, 200, 0.1); border-radius: 5px; border: 1px solid rgba(0, 100, 200, 0.2);\">\n",
    "    <p style=\"font-weight: bold\">🧠 LLM-Specific</p>\n",
    "    <ul>\n",
    "      <li><code>llm</code></li>\n",
    "      <li><code>system_prompt</code></li>\n",
    "      <li><code>sampling_temperature</code></li>\n",
    "    </ul>\n",
    "  </div>\n",
    "  <div style=\"flex: 1; padding: 10px; background-color: rgba(0, 200, 0, 0.1); border-radius: 5px; border: 1px solid rgba(0, 200, 0, 0.2);\">\n",
    "    <p style=\"font-weight: bold\">📊 Confidence Scores</p>\n",
    "    <ul>\n",
    "      <li><code>nli_model_name</code></li>\n",
    "      <li><code>use_best</code></li>\n",
    "      <li><code>postprocessor</code></li>\n",
    "    </ul>\n",
    "\n",
    "  </div>\n",
    "  <div style=\"flex: 1; padding: 10px; background-color: rgba(200, 150, 0, 0.1); border-radius: 5px; border: 1px solid rgba(200, 150, 0, 0.2);\">\n",
    "    <p style=\"font-weight: bold\">🖥️ Hardware</p>\n",
    "    <ul>\n",
    "      <li><code>device</code></li>\n",
    "    </ul>\n",
    "  </div>\n",
    "  <div style=\"flex: 1; padding: 10px; background-color: rgba(200, 0, 200, 0.1); border-radius: 5px; border: 1px solid rgba(200, 0, 200, 0.2);\">\n",
    "    <p style=\"font-weight: bold\">⚡ Performance</p>\n",
    "    <ul>\n",
    "      <li><code>max_calls_per_min</code></li>\n",
    "      <li><code>use_n_param</code></li>\n",
    "    </ul>\n",
    "  </div>\n",
    "</div>\n",
    "\n",
    "#### 💻 Usage Examples\n",
    "\n",
    "```python\n",
    "# Basic usage with default parameters\n",
    "bsd = UQEnsemble(llm=llm)\n",
    "\n",
    "# Using GPU acceleration\n",
    "bsd = UQEnsemble(llm=llm, device=torch.device(\"cuda\"))\n",
    "\n",
    "# High-throughput configuration with rate limiting\n",
    "bsd = UQEnsemble(llm=llm, max_calls_per_min=200, use_n_param=True) \n",
    "```"
   ]
  },
  {
   "cell_type": "code",
   "execution_count": 5,
   "metadata": {
    "tags": []
   },
   "outputs": [
    {
     "name": "stdout",
     "output_type": "stream",
     "text": [
      "Using cuda device\n"
     ]
    }
   ],
   "source": [
    "import torch\n",
    "\n",
    "# Set the torch device\n",
    "if torch.cuda.is_available():  # NVIDIA GPU\n",
    "    device = torch.device(\"cuda\")\n",
    "elif torch.backends.mps.is_available():  # macOS\n",
    "    device = torch.device(\"mps\")\n",
    "else:\n",
    "    device = torch.device(\"cpu\")  # CPU\n",
    "print(f\"Using {device.type} device\")"
   ]
  },
  {
   "cell_type": "code",
   "execution_count": 6,
   "metadata": {
    "tags": []
   },
   "outputs": [
    {
     "name": "stderr",
     "output_type": "stream",
     "text": [
      "Some weights of the model checkpoint at microsoft/deberta-large-mnli were not used when initializing DebertaForSequenceClassification: ['config']\n",
      "- This IS expected if you are initializing DebertaForSequenceClassification from the checkpoint of a model trained on another task or with another architecture (e.g. initializing a BertForSequenceClassification model from a BertForPreTraining model).\n",
      "- This IS NOT expected if you are initializing DebertaForSequenceClassification from the checkpoint of a model that you expect to be exactly identical (initializing a BertForSequenceClassification model from a BertForSequenceClassification model).\n"
     ]
    }
   ],
   "source": [
    "bsd = UQEnsemble(llm=llm, max_calls_per_min=200, device=device)"
   ]
  },
  {
   "cell_type": "markdown",
   "metadata": {},
   "source": [
    "### 🔄 Class Methods\n",
    "\n",
    "<table style=\"border-collapse: collapse; width: 100%; border: 1px solid rgba(127, 127, 127, 0.2);\">\n",
    "  <tr>\n",
    "    <th style=\"background-color: rgba(200, 200, 200, 0.2); width: 25%; padding: 8px; text-align: left; border: 1px solid rgba(127, 127, 127, 0.2);\">Method</th>\n",
    "    <th style=\"background-color: rgba(200, 200, 200, 0.2); width: 75%; padding: 8px; text-align: left; border: 1px solid rgba(127, 127, 127, 0.2);\">Description & Parameters</th>\n",
    "  </tr>\n",
    "  <tr>\n",
    "    <td style=\"font-weight: bold; vertical-align: top; padding: 8px; border: 1px solid rgba(127, 127, 127, 0.2);\">UQEnsemble.generate_and_score</td>\n",
    "    <td style=\"padding: 8px; border: 1px solid rgba(127, 127, 127, 0.2);\">\n",
    "      <p>Generate LLM responses, sampled LLM (candidate) responses, and compute confidence scores for the provided prompts.</p>\n",
    "      <p><strong>Parameters:</strong></p>\n",
    "      <ul>\n",
    "        <li><code>prompts</code> - (<strong>list of str</strong>) A list of input prompts for the model.</li>\n",
    "        <li><code>num_responses</code> - (<strong>int, default=5</strong>) The number of sampled responses used to compute consistency.</li>\n",
    "      </ul>\n",
    "      <p><strong>Returns:</strong> <code>UQResult</code> containing data (prompts, responses, sampled responses, and confidence scores) and metadata</p>\n",
    "      <div style=\"background-color: rgba(0, 200, 0, 0.1); padding: 8px; border-radius: 3px; margin-top: 10px; border: 1px solid rgba(0, 200, 0, 0.2); margin-right: 5px; box-sizing: border-box; width: 100%;\">\n",
    "        <strong>💡 Best For:</strong> Complete end-to-end uncertainty quantification when starting with prompts.\n",
    "      </div>\n",
    "    </td>\n",
    "  </tr>\n",
    "  <tr>\n",
    "    <td style=\"font-weight: bold; vertical-align: top; padding: 8px; border: 1px solid rgba(127, 127, 127, 0.2);\">UQEnsemble.score</td>\n",
    "    <td style=\"padding: 8px; border: 1px solid rgba(127, 127, 127, 0.2);\">\n",
    "      <p>Compute confidence scores on provided LLM responses. Should only be used if responses and sampled responses are already generated.</p>\n",
    "      <p><strong>Parameters:</strong></p>\n",
    "      <ul>\n",
    "        <li><code>prompts</code> - (<strong>list of str</strong>) A list of input prompts for the LLM.</li>\n",
    "        <li><code>responses</code> - (<strong>list of str</strong>) A list of LLM responses for the prompts.</li>\n",
    "        <li><code>sampled_responses</code> - (<strong>list of list of str</strong>) A list of lists of sampled LLM responses for each prompt. These will be used to compute consistency scores by comparing to the corresponding response from <code>responses</code>.</li>\n",
    "      </ul>\n",
    "      <p><strong>Returns:</strong> <code>UQResult</code> containing data (responses, sampled responses, and confidence scores) and metadata</p>\n",
    "      <div style=\"background-color: rgba(0, 200, 0, 0.1); padding: 8px; border-radius: 3px; margin-top: 10px; border: 1px solid rgba(0, 200, 0, 0.2); margin-right: 5px; box-sizing: border-box; width: 100%;\">\n",
    "        <strong>💡 Best For:</strong> Computing uncertainty scores when responses are already generated elsewhere.\n",
    "      </div>\n",
    "    </td>\n",
    "  </tr>\n",
    "</table>"
   ]
  },
  {
   "cell_type": "code",
   "execution_count": 7,
   "metadata": {
    "tags": []
   },
   "outputs": [
    {
     "name": "stdout",
     "output_type": "stream",
     "text": [
      "Generating responses...\n",
      "Generating candidate responses...\n",
      "Computing confidence scores...\n",
      "Generating LLMJudge scores...\n"
     ]
    }
   ],
   "source": [
<<<<<<< HEAD
    "results = await bsd.generate_and_score(\n",
    "    prompts=prompts,\n",
    "    num_responses=5,\n",
    ")\n",
=======
    "results = await bsd.generate_and_score(prompts=prompts, num_responses=5)\n",
>>>>>>> b3a03e90
    "\n",
    "# # alternative approach: directly score if responses already generated\n",
    "# results = bsd.score(prompts=prompts, responses=responses, sampled_responses=sampled_responses)"
   ]
  },
  {
   "cell_type": "code",
   "execution_count": 8,
   "metadata": {
    "tags": []
   },
   "outputs": [
    {
     "data": {
      "text/html": [
       "<div>\n",
       "<style scoped>\n",
       "    .dataframe tbody tr th:only-of-type {\n",
       "        vertical-align: middle;\n",
       "    }\n",
       "\n",
       "    .dataframe tbody tr th {\n",
       "        vertical-align: top;\n",
       "    }\n",
       "\n",
       "    .dataframe thead th {\n",
       "        text-align: right;\n",
       "    }\n",
       "</style>\n",
       "<table border=\"1\" class=\"dataframe\">\n",
       "  <thead>\n",
       "    <tr style=\"text-align: right;\">\n",
       "      <th></th>\n",
       "      <th>prompt</th>\n",
       "      <th>response</th>\n",
       "      <th>sampled_responses</th>\n",
       "      <th>ensemble_score</th>\n",
       "      <th>noncontradiction</th>\n",
       "      <th>exact_match</th>\n",
       "      <th>judge_1</th>\n",
       "    </tr>\n",
       "  </thead>\n",
       "  <tbody>\n",
       "    <tr>\n",
       "      <th>0</th>\n",
       "      <td>When you solve this math problem only return t...</td>\n",
       "      <td>145</td>\n",
       "      <td>[145, 145, 145, 145, 145]</td>\n",
       "      <td>1.000000</td>\n",
       "      <td>1.000000</td>\n",
       "      <td>1.0</td>\n",
       "      <td>1.0</td>\n",
       "    </tr>\n",
       "    <tr>\n",
       "      <th>1</th>\n",
       "      <td>When you solve this math problem only return t...</td>\n",
       "      <td>19</td>\n",
       "      <td>[19, 19 pounds., 19, 19 pounds, 19 pounds]</td>\n",
       "      <td>0.763228</td>\n",
       "      <td>0.995051</td>\n",
       "      <td>0.4</td>\n",
       "      <td>0.5</td>\n",
       "    </tr>\n",
       "    <tr>\n",
       "      <th>2</th>\n",
       "      <td>When you solve this math problem only return t...</td>\n",
       "      <td>$3</td>\n",
       "      <td>[$3, $3.00, This math problem has two equation...</td>\n",
       "      <td>0.878711</td>\n",
       "      <td>0.983412</td>\n",
       "      <td>0.2</td>\n",
       "      <td>1.0</td>\n",
       "    </tr>\n",
       "    <tr>\n",
       "      <th>3</th>\n",
       "      <td>When you solve this math problem only return t...</td>\n",
       "      <td>198</td>\n",
       "      <td>[198, 198, 198, 198, 198]</td>\n",
       "      <td>1.000000</td>\n",
       "      <td>1.000000</td>\n",
       "      <td>1.0</td>\n",
       "      <td>1.0</td>\n",
       "    </tr>\n",
       "    <tr>\n",
       "      <th>4</th>\n",
       "      <td>When you solve this math problem only return t...</td>\n",
       "      <td>63</td>\n",
       "      <td>[63 dollars., 63 dollars, 63, 63, 63]</td>\n",
       "      <td>0.941517</td>\n",
       "      <td>0.995565</td>\n",
       "      <td>0.6</td>\n",
       "      <td>1.0</td>\n",
       "    </tr>\n",
       "  </tbody>\n",
       "</table>\n",
       "</div>"
      ],
      "text/plain": [
       "                                              prompt response  \\\n",
       "0  When you solve this math problem only return t...      145   \n",
       "1  When you solve this math problem only return t...       19   \n",
       "2  When you solve this math problem only return t...       $3   \n",
       "3  When you solve this math problem only return t...      198   \n",
       "4  When you solve this math problem only return t...       63   \n",
       "\n",
       "                                   sampled_responses  ensemble_score  \\\n",
       "0                          [145, 145, 145, 145, 145]        1.000000   \n",
       "1         [19, 19 pounds., 19, 19 pounds, 19 pounds]        0.763228   \n",
       "2  [$3, $3.00, This math problem has two equation...        0.878711   \n",
       "3                          [198, 198, 198, 198, 198]        1.000000   \n",
       "4              [63 dollars., 63 dollars, 63, 63, 63]        0.941517   \n",
       "\n",
       "   noncontradiction  exact_match  judge_1  \n",
       "0          1.000000          1.0      1.0  \n",
       "1          0.995051          0.4      0.5  \n",
       "2          0.983412          0.2      1.0  \n",
       "3          1.000000          1.0      1.0  \n",
       "4          0.995565          0.6      1.0  "
      ]
     },
     "execution_count": 8,
     "metadata": {},
     "output_type": "execute_result"
    }
   ],
   "source": [
    "# preview results\n",
    "result_df = results.to_df()\n",
    "result_df.head(5)"
   ]
  },
  {
   "cell_type": "markdown",
   "metadata": {},
   "source": [
    "<a id='section3'></a>\n",
    "## 3. Evaluate Hallucination Detection Performance"
   ]
  },
  {
   "cell_type": "markdown",
   "metadata": {},
   "source": [
    "To evaluate hallucination detection performance, we 'grade' the responses against an answer key. Note the `math_postprocessor` is specific to our use case (math questions). **If you are using your own prompts/questions, update the grading method accordingly**."
   ]
  },
  {
   "cell_type": "code",
   "execution_count": 9,
   "metadata": {
    "tags": []
   },
   "outputs": [
    {
     "data": {
      "text/html": [
       "<div>\n",
       "<style scoped>\n",
       "    .dataframe tbody tr th:only-of-type {\n",
       "        vertical-align: middle;\n",
       "    }\n",
       "\n",
       "    .dataframe tbody tr th {\n",
       "        vertical-align: top;\n",
       "    }\n",
       "\n",
       "    .dataframe thead th {\n",
       "        text-align: right;\n",
       "    }\n",
       "</style>\n",
       "<table border=\"1\" class=\"dataframe\">\n",
       "  <thead>\n",
       "    <tr style=\"text-align: right;\">\n",
       "      <th></th>\n",
       "      <th>prompt</th>\n",
       "      <th>response</th>\n",
       "      <th>sampled_responses</th>\n",
       "      <th>ensemble_score</th>\n",
       "      <th>noncontradiction</th>\n",
       "      <th>exact_match</th>\n",
       "      <th>judge_1</th>\n",
       "      <th>answer</th>\n",
       "      <th>response_correct</th>\n",
       "    </tr>\n",
       "  </thead>\n",
       "  <tbody>\n",
       "    <tr>\n",
       "      <th>0</th>\n",
       "      <td>When you solve this math problem only return t...</td>\n",
       "      <td>145</td>\n",
       "      <td>[145, 145, 145, 145, 145]</td>\n",
       "      <td>1.000000</td>\n",
       "      <td>1.000000</td>\n",
       "      <td>1.0</td>\n",
       "      <td>1.0</td>\n",
       "      <td>145</td>\n",
       "      <td>True</td>\n",
       "    </tr>\n",
       "    <tr>\n",
       "      <th>1</th>\n",
       "      <td>When you solve this math problem only return t...</td>\n",
       "      <td>19</td>\n",
       "      <td>[19, 19 pounds., 19, 19 pounds, 19 pounds]</td>\n",
       "      <td>0.763228</td>\n",
       "      <td>0.995051</td>\n",
       "      <td>0.4</td>\n",
       "      <td>0.5</td>\n",
       "      <td>19</td>\n",
       "      <td>True</td>\n",
       "    </tr>\n",
       "    <tr>\n",
       "      <th>2</th>\n",
       "      <td>When you solve this math problem only return t...</td>\n",
       "      <td>$3</td>\n",
       "      <td>[$3, $3.00, This math problem has two equation...</td>\n",
       "      <td>0.878711</td>\n",
       "      <td>0.983412</td>\n",
       "      <td>0.2</td>\n",
       "      <td>1.0</td>\n",
       "      <td>3</td>\n",
       "      <td>True</td>\n",
       "    </tr>\n",
       "    <tr>\n",
       "      <th>3</th>\n",
       "      <td>When you solve this math problem only return t...</td>\n",
       "      <td>198</td>\n",
       "      <td>[198, 198, 198, 198, 198]</td>\n",
       "      <td>1.000000</td>\n",
       "      <td>1.000000</td>\n",
       "      <td>1.0</td>\n",
       "      <td>1.0</td>\n",
       "      <td>198</td>\n",
       "      <td>True</td>\n",
       "    </tr>\n",
       "    <tr>\n",
       "      <th>4</th>\n",
       "      <td>When you solve this math problem only return t...</td>\n",
       "      <td>63</td>\n",
       "      <td>[63 dollars., 63 dollars, 63, 63, 63]</td>\n",
       "      <td>0.941517</td>\n",
       "      <td>0.995565</td>\n",
       "      <td>0.6</td>\n",
       "      <td>1.0</td>\n",
       "      <td>63</td>\n",
       "      <td>True</td>\n",
       "    </tr>\n",
       "  </tbody>\n",
       "</table>\n",
       "</div>"
      ],
      "text/plain": [
       "                                              prompt response  \\\n",
       "0  When you solve this math problem only return t...      145   \n",
       "1  When you solve this math problem only return t...       19   \n",
       "2  When you solve this math problem only return t...       $3   \n",
       "3  When you solve this math problem only return t...      198   \n",
       "4  When you solve this math problem only return t...       63   \n",
       "\n",
       "                                   sampled_responses  ensemble_score  \\\n",
       "0                          [145, 145, 145, 145, 145]        1.000000   \n",
       "1         [19, 19 pounds., 19, 19 pounds, 19 pounds]        0.763228   \n",
       "2  [$3, $3.00, This math problem has two equation...        0.878711   \n",
       "3                          [198, 198, 198, 198, 198]        1.000000   \n",
       "4              [63 dollars., 63 dollars, 63, 63, 63]        0.941517   \n",
       "\n",
       "   noncontradiction  exact_match  judge_1 answer  response_correct  \n",
       "0          1.000000          1.0      1.0    145              True  \n",
       "1          0.995051          0.4      0.5     19              True  \n",
       "2          0.983412          0.2      1.0      3              True  \n",
       "3          1.000000          1.0      1.0    198              True  \n",
       "4          0.995565          0.6      1.0     63              True  "
      ]
     },
     "execution_count": 9,
     "metadata": {},
     "output_type": "execute_result"
    }
   ],
   "source": [
    "# Populate correct answers and grade responses\n",
    "result_df[\"answer\"] = svamp.answer\n",
    "result_df[\"response_correct\"] = [math_postprocessor(r) == a for r, a in zip(result_df[\"response\"], svamp[\"answer\"])]\n",
    "result_df.head(5)"
   ]
  },
  {
   "cell_type": "code",
   "execution_count": 10,
   "metadata": {
    "tags": []
   },
   "outputs": [
    {
     "name": "stdout",
     "output_type": "stream",
     "text": [
      "Baseline LLM accuracy: 0.67\n"
     ]
    }
   ],
   "source": [
    "print(f\"\"\"Baseline LLM accuracy: {np.mean(result_df[\"response_correct\"])}\"\"\")"
   ]
  },
  {
   "cell_type": "markdown",
   "metadata": {},
   "source": [
    "#### 3.1 Filtered LLM Accuracy Evaluation"
   ]
  },
  {
   "cell_type": "markdown",
   "metadata": {},
   "source": [
    "Here, we explore ‘filtered accuracy’ as a metric for evaluating the performance of our confidence scores. Filtered accuracy measures the change in LLM performance when responses with confidence scores below a specified threshold are excluded. By adjusting the confidence score threshold, we can observe how the accuracy of the LLM improves as less certain responses are filtered out.\n",
    "\n",
    "We will plot the filtered accuracy across various confidence score thresholds to visualize the relationship between confidence and LLM accuracy. This analysis helps in understanding the trade-off between response coverage (measured by sample size below) and LLM accuracy, providing insights into the reliability of the LLM’s outputs. "
   ]
  },
  {
   "cell_type": "code",
   "execution_count": 11,
   "metadata": {
    "tags": []
   },
   "outputs": [
    {
     "data": {
      "image/png": "iVBORw0KGgoAAAANSUhEUgAAAkAAAAHECAYAAADRU5VlAAAAOXRFWHRTb2Z0d2FyZQBNYXRwbG90bGliIHZlcnNpb24zLjkuNCwgaHR0cHM6Ly9tYXRwbG90bGliLm9yZy8ekN5oAAAACXBIWXMAAA9hAAAPYQGoP6dpAAB+A0lEQVR4nO3dd1hT1/8H8HcIW6aCDEVBFCeKk7rqFketo617j35rHVVqHXVP3NI6qnWg1Vatq0Oti2rrqgNxIwqiiAIiKgjIzPn9kR/RSEDCukDer+e5j8m95958ThLg47lnyIQQAkREREQ6RE/qAIiIiIiKGhMgIiIi0jlMgIiIiEjnMAEiIiIincMEiIiIiHQOEyAiIiLSOUyAiIiISOcwASIiIiKdwwSIiIiIdA4TICJSI5PJ8Ntvv0kdRr78+OOPcHJygp6eHnx9fTFnzhx4eHjkeM7QoUPRo0ePIomPlE6dOgWZTIaXL18W6etu3boVVlZW+brGgwcPIJPJcPXq1WzLSFU/yh0mQCS59/3hcXZ2hq+vr8Zjmb+E5HI5Hj9+rHYsMjIS+vr6kMlkePDgwXvj2LlzJ+RyOcaMGaNF9JRbqampWLp0KerVqwdTU1PY2NigefPm8PPzQ1paWoG9Tnx8PMaOHYspU6bg8ePH+PzzzzFp0iT4+/sX2GtI6dq1a/j4449Rvnx5GBsbw9nZGX369MHTp0+lDk2NTCbLcZszZ47UIZKOYwJEpUKFChXw008/qe3btm0bKlSokOtrbN68GZMnT8bOnTuRnJxc0CFqJTU1VdLXL2ipqanw8vLC4sWL8fnnn+PcuXO4ePEixowZg9WrV+PWrVsF9lrh4eFIS0tD165d4eDgAFNTU5iZmaFcuXIF9hpSiYmJQbt27VC2bFkcPXoUQUFB8PPzg6OjIxITEwvtdfOSoEZGRqo2X19fWFhYqO2bNGlSnmIpbT8bJB0mQFQqDBkyBH5+fmr7/Pz8MGTIkFydHxYWhnPnzmHq1Klwc3PD/v37s5TZsmULateuDSMjIzg4OGDs2LGqYy9fvsT//vc/2NnZwdjYGHXq1MHBgwcBQOPtF19fXzg7O6ueZ7aCLVy4EI6OjqhevToAYPv27WjUqBHMzc1hb2+P/v37Z/mf/q1bt/DRRx/BwsIC5ubmaNmyJUJDQ/Hvv//CwMAAUVFRauUnTJiAli1b5vh+REZGonPnzjAxMUGVKlWwd+9e1bG2bduq1R1Q/mE2NDTMtpXF19cX//77L/z9/TFmzBh4eHigSpUq6N+/Py5cuIBq1aoBAFJSUjB+/HhV60aLFi1w6dIl1XUybyn4+/ujUaNGMDU1RbNmzRAcHAxAeWvD3d0dAFClShVV69+7n0FGRga8vb1hZWWFcuXKYfLkyXh3XWiFQgEfHx+4uLjAxMQE9erVU3sf3hdLpj///BONGzeGsbExbGxs0LNnT9WxlJQUTJo0CRUqVECZMmXg6emJU6dOZfu5nD17FnFxcdi0aRPq168PFxcXtGnTBqtWrYKLi4uqXHbficx6zZs3DxUrVoSRkRE8PDxw5MgR1bmZraq7d+9Gq1atYGxsjJ9//hkAsGnTJtSsWRPGxsaoUaMG1q1bl22s9vb2qs3S0hIymUxtn5mZmapsQEBAtu9h5me3adMmuLi4wNjYGIDyZ27kyJGwtbWFhYUF2rZti2vXrqnOu3btGtq0aQNzc3NYWFigYcOGuHz5slqMR48eRc2aNWFmZoZOnTohMjJSdex975Mmhw8fhpubG0xMTNCmTZtctTyThASRxIYMGSK6d++e7fHKlSuLVatWaTwWFhYmAIiLFy8KGxsbcfr0aSGEEKdPnxa2trbi4sWLAoAICwvLMYaZM2eKTz/9VAghxOrVq0Xbtm3Vjq9bt04YGxsLX19fERwcLC5evKiKKSMjQ3zwwQeidu3a4tixYyI0NFT8+eef4vDhw0IIIWbPni3q1aundr1Vq1aJypUrq70HZmZmYtCgQeLmzZvi5s2bQgghNm/eLA4fPixCQ0PF+fPnRdOmTUXnzp1V50VERIiyZcuKXr16iUuXLong4GCxZcsWcefOHSGEEG5ubmLp0qWq8qmpqcLGxkZs2bIl2/cCgChXrpzYuHGjCA4OFjNmzBByuVzcvn1bCCHEzz//LKytrUVycrLqnJUrVwpnZ2ehUCg0XrNu3bqiY8eO2b5mpvHjxwtHR0dx+PBhcevWLTFkyBBhbW0tYmNjhRBCnDx5UgAQnp6e4tSpU+LWrVuiZcuWolmzZkIIIZKSksSJEydU34nIyEiRnp6e5TNYsmSJsLa2Fvv27RO3b98WI0aMEObm5mrfwwULFogaNWqII0eOiNDQUOHn5yeMjIzEqVOnchWLEEIcPHhQyOVyMWvWLHH79m1x9epVsWjRItXxkSNHimbNmol///1XhISEiGXLlgkjIyNx9+5dje/P+fPnBQDx66+/Zvtev+87sXLlSmFhYSF27twp7ty5IyZPniwMDAxUr5n5M+Xs7Cz27dsn7t+/L548eSJ27NghHBwcVPv27dsnypYtK7Zu3frez9XPz09YWlpm2Z+b93D27NmiTJkyolOnTuLKlSvi2rVrQggh2rdvL7p16yYuXbok7t69K77++mtRrlw51Xeldu3aYuDAgSIoKEjcvXtX/Prrr+Lq1auqeAwMDET79u3FpUuXREBAgKhZs6bo37+/6nVz+z4FBgYKIYQIDw8XRkZGwtvbW9y5c0fs2LFD2NnZCQDixYsX732PqOgxASLJFUQCFBgYKCZMmCCGDRsmhBBi2LBhYuLEiSIwMPC9CVBGRoZwcnISv/32mxBCiJiYGGFoaCju37+vKuPo6CimT5+u8fyjR48KPT09ERwcrPF4bhMgOzs7kZKSkm2cQghx6dIlAUC8evVKCCHEtGnThIuLi0hNTdVYfsmSJaJmzZqq5/v27RNmZmYiISEh29cAIL744gu1fZ6enmL06NFCCCFev34trK2txe7du1XH69atK+bMmZPtNU1MTMT48eNzrFtCQoIwMDAQP//8s2pfamqqcHR0VCVxmX8wT5w4oSpz6NAhAUC8fv1aCCE0fubvfgYODg5qiWFaWpqoWLGi6nuYnJwsTE1Nxblz59RiHDFihOjXr1+uY2natKkYMGCAxvo+fPhQyOVy8fjxY7X97dq1E9OmTcv2ffr222+Fvr6+KFu2rOjUqZNYunSpiIqKUh1/33fC0dFRLFy4UG1f48aNxZdffimEePMz5evrq1bG1dVV/PLLL2r75s+fL5o2bZptrJnelwDl9B7Onj1bGBgYiKdPn6rKnD59WlhYWKgl4ZkxbtiwQQghhLm5ebbJmZ+fnwAgQkJCVPvWrl0r7OzsVM9z+z5lJkDTpk0TtWrVUis/ZcoUJkDFGG+BUakxfPhw7NmzB1FRUdizZw+GDx+eq/OOHz+OxMREdOnSBQBgY2ODDh06YMuWLQCAp0+f4smTJ2jXrp3G869evYqKFSvCzc0tX/G7u7vD0NBQbV9AQAC6deuGSpUqwdzcHK1atQKg7OeS+dotW7aEgYGBxmsOHToUISEh+O+//wAobxH17t0bZcqUyTGWpk2bZnkeFBQEADA2NsagQYNU78+VK1dw8+ZNDB06NNvriXduL2kSGhqKtLQ0NG/eXLXPwMAATZo0Ub12prp166oeOzg4AECuOwHHxcUhMjISnp6eqn36+vpo1KiR6nlISAiSkpLQoUMHmJmZqbaffvpJdSspN7FcvXo12+/NjRs3kJGRATc3N7XX+Oeff7K8xtsWLlyIqKgorF+/HrVr18b69etRo0YN3LhxQ/Wa2X0n4uPj8eTJE7X3GACaN2+e5T1++/1ITExEaGgoRowYoRbrggULcow1t973eVauXBm2traq59euXUNCQgLKlSunFk9YWJgqHm9vb4wcORLt27fH4sWLs8RpamoKV1dXtdfNfE1t3qdMQUFBat8pIOvPERUv+lIHQFRQ3N3dUaNGDfTr1w81a9ZEnTp1chyimmnz5s14/vw5TExMVPsUCgWuX7+OuXPnqu3X5H3H9fT0siQAmjqVvpuUJCYmwsvLC15eXvj5559ha2uL8PBweHl5qTqCvu+1y5cvj27dusHPzw8uLi7466+/cuxjklsjR46Eh4cHIiIi4Ofnh7Zt26Jy5crZlndzc8OdO3fy/bqZ3v7jLpPJACg/s4KSkJAAADh06FCWjvRGRka5jiWnzychIQFyuRwBAQGQy+Vqx97uH6NJuXLl8Nlnn+Gzzz7DokWLUL9+fSxfvhzbtm1773cit97+Pma+Hxs3bszyR/7d2PPifZ/nuz8bCQkJcHBw0PhdzhzePmfOHPTv3x+HDh3CX3/9hdmzZ2PXrl2qPljvJogymSxXiTqVHmwBolJl+PDhOHXqVK5bf2JjY/H7779j165duHr1qmoLDAzEixcvcOzYMZibm8PZ2TnbDr5169ZFREQE7t69q/G4ra0toqKi1H655iYxu3PnDmJjY7F48WK0bNkSNWrUyNLKUbduXZw+fTrHUTojR47E7t278eOPP8LV1TXL/2o1yWwxevt5zZo1Vc/d3d3RqFEjbNy4Eb/88st73+/+/fvjxIkTCAwMzHIsLS0NiYmJcHV1haGhIc6ePat27NKlS6hVq9Z7Y84tS0tLODg44MKFC6p96enpCAgIUD2vVasWjIyMEB4ejqpVq6ptTk5OuX6tunXrZvu9qV+/PjIyMvD06dMsr2Fvb5/r1zA0NISrq6tqFFhO3wkLCws4OjqqvceAsnN1Tu+xnZ0dHB0dcf/+/Syxvt35uqg0aNAAUVFR0NfXzxKPjY2NqpybmxsmTpyIY8eOoVevXlkGSmQnL+9TzZo1cfHiRbV97/4cUTEj7R04ImX/l9atW4vAwEC1LTw8XAih7AM0adKkLMefP3+e5T58WlqaiImJEWlpaUIIzf1B3rZq1Srh4OCgsUNp7969VR2jt27dKoyNjcV3330n7t69KwICAsT333+vKtu6dWtRp04dcezYMXH//n1x+PBh8ddffwkhhLh9+7aQyWRi8eLFIiQkRKxZs0ZYW1tn6QP0bj+op0+fCkNDQ/HNN9+I0NBQ8fvvvws3Nze1+j579kyUK1dO1eH17t274qefflJ1eBXiTR8nQ0NDsXjx4vd+HgCEjY2N2Lx5swgODhazZs0Senp64tatW2rlfvzxR2FoaCisra1V/TWyk5ycLFq2bCmsra3FmjVrxNWrV0VoaKjYvXu3aNCggao+X331lXB0dBR//fWXWifo58+fCyHe9Bl5u0/Fu59xbvoALV68WJQtW1YcOHBABAUFiVGjRmXpBD19+nRRrlw5sXXrVhESEqL6zDP7leQmlpMnTwo9PT1VJ+jr16+rfQYDBgxQ62x84cIFsWjRInHw4EGN7+Off/4pBgwYIP78808RHBws7ty5I5YtWybkcrn46aefhBDv/06sWrVKWFhYiF27dok7d+6IKVOm5Ni5N9PGjRuFiYmJ+O6770RwcLC4fv262LJli1ixYkW2n3um9/UByuk91NSHTqFQiBYtWoh69eqJo0ePirCwMHH27Fnx7bffikuXLomkpCQxZswYcfLkSfHgwQNx5swZ4erqKiZPnpxtPAcOHBBv/0nU9n16+PChMDQ0FJMmTRJ37twRP//8s7C3t2cfoGKMCRBJbsiQIQJAlm3EiBFCCGUCpOn49u3bs/1lnel9CZC7u7uqU+O7du/eLQwNDUVMTIwQQoj169eL6tWrCwMDA+Hg4CDGjRunKhsbGyuGDRsmypUrJ4yNjUWdOnXU/oj98MMPwsnJSZQpU0YMHjxYLFy48L0JkBBC/PLLL8LZ2VkYGRmJpk2bij/++CNLfa9duyY6duwoTE1Nhbm5uWjZsqUIDQ1Vu87MmTOFXC4XT5480VjXtwEQa9euFR06dBBGRkbC2dlZrcNzplevXglTU9Ns3793JScnCx8fH+Hu7i6MjY1F2bJlRfPmzcXWrVtVCevr16/FuHHjhI2NjTAyMhLNmzcXFy9eVF2joBKgtLQ08dVXXwkLCwthZWUlvL29xeDBg9U+A4VCIXx9fVWfua2trfDy8hL//PNPrmMRQtnx3MPDQxgaGgobGxvRq1cv1bHU1FQxa9Ys4ezsrPpe9ezZU1y/fl3jexgaGipGjRol3NzchImJibCyshKNGzcWfn5+auVy+k5kZGSIOXPmiAoVKggDAwNRr149VbIuRPYJkBDKEYCZdbG2thYffvih2L9/v8ZY31bQCZAQQsTHx4tx48YJR0dHYWBgIJycnMSAAQNEeHi4SElJEX379lUl/o6OjmLs2LGqRD03CVBe3qc///xTVK1aVRgZGYmWLVuKLVu2MAEqxmRC8KYnUWk3YsQIxMTE4I8//iiwaz548ACurq64dOkSGjRoUGDXJSIqCuwETVSKxcXF4caNG/jll18KLPlJS0tDbGwsZsyYgQ8++IDJDxGVSEyAiEqx7t274+LFi/jiiy/QoUOHArnm2bNn0aZNG7i5uanNjExEVJLwFhgRERHpHA6DJyIiIp3DBIiIiIh0DhMgIiIi0jnsBK2BQqHAkydPYG5urpqWnYiIiIo3IQRevXoFR0dH6Onl3MbDBEiDJ0+eaDXdPRERERUfjx49QsWKFXMswwRIA3NzcwDKN9DCwkLiaIiIiCg34uPj4eTkpPo7nhMmQBpk3vaysLBgAkRERFTC5Kb7CjtBExERkc5hAkREREQ6hwkQERER6Rz2ASIiomItIyMDaWlpUodBxYCBgQHkcnmBXIsJEBERFUtCCERFReHly5dSh0LFiJWVFezt7fM9Tx8TICIiKpYyk5/y5cvD1NSUE9PqOCEEkpKS8PTpUwCAg4NDvq7HBIiIiIqdjIwMVfJTrlw5qcOhYsLExAQA8PTpU5QvXz5ft8Mk7QT977//olu3bnB0dIRMJsNvv/323nNOnTqFBg0awMjICFWrVsXWrVuzlFm7di2cnZ1hbGwMT09PXLx4seCDJyKiQpPZ58fU1FTiSKi4yfxO5LdfmKQJUGJiIurVq4e1a9fmqnxYWBi6du2KNm3a4OrVq5gwYQJGjhyJo0ePqsrs3r0b3t7emD17Nq5cuYJ69erBy8tL1WRGREQlB2970bsK6jshE0KIArlSPslkMhw4cAA9evTItsyUKVNw6NAh3Lx5U7Wvb9++ePnyJY4cOQIA8PT0ROPGjbFmzRoAyoVNnZycMG7cOEydOjVXscTHx8PS0hJxcXGcCZqISALJyckICwuDi4sLjI2NpQ6HipGcvhva/P0uUfMAnT9/Hu3bt1fb5+XlhfPnzwMAUlNTERAQoFZGT08P7du3V5XRJCUlBfHx8WobERERlV4lKgGKioqCnZ2d2j47OzvEx8fj9evXePbsGTIyMjSWiYqKyva6Pj4+sLS0VG1cCZ6IiPLr/PnzkMvl6Nq1q9ShkAYlKgEqLNOmTUNcXJxqe/TokdQhERFRCbd582aMGzcO//77L548eSJZHKmpqZK9dnFWohIge3t7REdHq+2Ljo6GhYUFTExMYGNjA7lcrrGMvb19ttc1MjJSrfzOFeCJiEqPe/eAK1eybvfuFe7rJiQkYPfu3Rg9ejS6du2aZcTyn3/+icaNG8PY2Bg2Njbo2bOn6lhKSgqmTJkCJycn1YjnzZs3AwC2bt0KKysrtWv99ttvah2D58yZAw8PD2zatEmtn8yRI0fQokULWFlZoVy5cvjoo48QGhqqdq2IiAj069cPZcuWRZkyZdCoUSNcuHABDx48gJ6eHi5fvqxW3tfXF5UrV4ZCocjvW1bkSlQC1LRpU/j7+6vtO378OJo2bQoAMDQ0RMOGDdXKKBQK+Pv7q8oQEZFuuHcPcHMDGjbMurm5FW4S9Ouvv6JGjRqoXr06Bg4ciC1btiBzzNGhQ4fQs2dPdOnSBYGBgfD390eTJk1U5w4ePBg7d+7E999/j6CgIGzYsAFmZmZavX5ISAj27duH/fv34+rVqwCUI6+9vb1x+fJl+Pv7Q09PDz179lQlLwkJCWjVqhUeP36MP/74A9euXcPkyZOhUCjg7OyM9u3bw8/PT+11/Pz8MHToUOjplah0QklI6NWrVyIwMFAEBgYKAGLlypUiMDBQPHz4UAghxNSpU8WgQYNU5e/fvy9MTU3FN998I4KCgsTatWuFXC4XR44cUZXZtWuXMDIyElu3bhW3b98Wn3/+ubCyshJRUVG5jisuLk4AEHFxcQVXWSIiyrXXr1+L27dvi9evX+f5GgEBQgDZbwEBBRjwO5o1ayZ8fX2FEEKkpaUJGxsbcfLkSSGEEE2bNhUDBgzQeF5wcLAAII4fP67xuJ+fn7C0tFTbd+DAAfH2n/PZs2cLAwMD8fTp0xxjjImJEQDEjRs3hBBCbNiwQZibm4vY2FiN5Xfv3i2sra1FcnKyEEKIgIAAIZPJRFhYWI6vU9By+m5o8/db0pTt8uXLqF+/PurXrw8A8Pb2Rv369TFr1iwAQGRkJMLDw1XlXVxccOjQIRw/fhz16tXDihUrsGnTJnh5eanK9OnTB8uXL8esWbPg4eGBq1ev4siRI1k6RhMRERWG4OBgXLx4Ef369QMA6Ovro0+fPqrbWFevXkW7du00nnv16lXI5XK0atUqXzFUrlwZtra2avvu3buHfv36oUqVKrCwsICzszMAqP7OXr16FfXr10fZsmU1XrNHjx6Qy+U4cOAAAOXtuDZt2qiuU9JIuhRG69atVU2Cmmia5bl169YIDAzM8bpjx47F2LFj8xseERGR1jZv3oz09HQ4Ojqq9gkhYGRkhDVr1qiWc9Akp2OAcmqXd/9uapoRuUyZMln2devWDZUrV8bGjRvh6OgIhUKBOnXqqDpJv++1DQ0NMXjwYPj5+aFXr1745Zdf8N133+V4TnFWAm/aERERFU/p6en46aefsGLFCly9elW1Xbt2DY6Ojti5cyfq1q2bpT9rJnd3dygUCvzzzz8aj9va2uLVq1dITExU7cvs45OT2NhYBAcHY8aMGWjXrh1q1qyJFy9eqJWpW7curl69iufPn2d7nZEjR+LEiRNYt24d0tPT0atXr/e+dnHFxVCJiIgKyMGDB/HixQuMGDEClpaWasc++eQTbN68GcuWLUO7du3g6uqKvn37Ij09HYcPH8aUKVPg7OyMIUOGYPjw4fj+++9Rr149PHz4EE+fPkXv3r3h6ekJU1NTfPvttxg/fjwuXLig8W7Ju6ytrVGuXDn8+OOPcHBwQHh4eJbVEfr164dFixahR48e8PHxgYODAwIDA+Ho6KgaSFSzZk188MEHmDJlCoYPH/7eVqPijC1ARERUKpmb5+94XmzevBnt27fPkvwAygTo8uXLKFu2LPbs2YM//vgDHh4eaNu2rdqi3T/88AM+/fRTfPnll6hRowZGjRqlavEpW7YsduzYgcOHD8Pd3R07d+7EnDlz3huXnp4edu3ahYCAANSpUwcTJ07EsmXL1MoYGhri2LFjKF++PLp06QJ3d3csXrw4y4rrI0aMQGpqKoYPH56Hd6j4KDZrgRUnXAuMiEhaBbUW2L17wKtXWfebmwPVquUjQB02f/587NmzB9evX5fk9QtqLTDeAiMiolKLSU7BSUhIwIMHD7BmzRosWLBA6nDyjbfAiIiI6L3Gjh2Lhg0bonXr1iX+9hfAFiAiIiLKha1bt+aqw3VJwRYgIiIi0jlMgIiIiEjnMAEiIiIincMEiIiIiHQOEyAiIiLSOUyAiIiISOcwASIiItIhMpkMv/32W6G+xpw5c+Dh4VGor5FfnAeIiIhKlBsRcUX2Wu4Vs67p9T4xMTGYNWsWDh06hOjoaFhbW6NevXqYNWsWmjdvXghRFr0DBw5gyZIlCAoKgkKhQKVKldChQwf4+voCACZNmoRx48ZJG+R7MAEiIiIqQJ988glSU1Oxbds2VKlSBdHR0fD390dsbKzUoRUIf39/9OnTBwsXLsTHH38MmUyG27dv4/jx46oyZmZmMDMzkzDK9+MtMCIiogLy8uVLnD59GkuWLEGbNm1QuXJlNGnSBNOmTcPHH3+sKrdy5Uq4u7ujTJkycHJywpdffomEhATV8a1bt8LKygoHDx5E9erVYWpqik8//RRJSUnYtm0bnJ2dYW1tjfHjxyMjI0N1nrOzM+bPn49+/fqhTJkyqFChAtauXZtjzI8ePULv3r1hZWWFsmXLonv37njw4EG25f/88080b94c33zzDapXrw43Nzf06NFD7XXevQUmk8mybM7OzqrjN2/eROfOnWFmZgY7OzsMGjQIz549y8U7nndMgIiIiApIZsvHb7/9hpSUlGzL6enp4fvvv8etW7ewbds2/P3335g8ebJamaSkJHz//ffYtWsXjhw5glOnTqFnz544fPgwDh8+jO3bt2PDhg3Yu3ev2nnLli1DvXr1EBgYiKlTp+Krr75Sa515W1paGry8vGBubo7Tp0/j7NmzMDMzQ6dOnZCamqrxHHt7e9y6dQs3b97M9fsSGRmp2kJCQlC1alV8+OGHAJRJY9u2bVG/fn1cvnwZR44cQXR0NHr37p3r6+cFb4EREREVEH19fWzduhWjRo3C+vXr0aBBA7Rq1Qp9+/ZF3bp1VeUmTJigeuzs7IwFCxbgiy++wLp161T709LS8MMPP8DV1RUA8Omnn2L79u2Ijo6GmZkZatWqhTZt2uDkyZPo06eP6rzmzZtj6tSpAAA3NzecPXsWq1atQocOHbLEu3v3bigUCmzatAkymQwA4OfnBysrK5w6dQodO3bMcs64ceNw+vRpuLu7o3Llyvjggw/QsWNHDBgwAEZGRhrfF3t7ewCAEAKffPIJLC0tsWHDBgDAmjVrUL9+fSxatEhVfsuWLXBycsLdu3fh5uaW85ueR2wBIiIiKkCffPIJnjx5gj/++AOdOnXCqVOn0KBBA7WFRE+cOIF27dqhQoUKMDc3x6BBgxAbG4ukpCRVGVNTU1XyAwB2dnZwdnZW61tjZ2eHp0+fqr1+06ZNszwPCgrSGOu1a9cQEhICc3NzVetV2bJlkZycjNDQUI3nlClTBocOHUJISAhmzJgBMzMzfP3112jSpIla/Jp8++23OH/+PH7//XeYmJioYjh58qTq9c3MzFCjRg0AyDaGgsAWICIiogJmbGyMDh06oEOHDpg5cyZGjhyJ2bNnY+jQoXjw4AE++ugjjB49GgsXLkTZsmVx5swZjBgxAqmpqTA1NQUAGBgYqF1TJpNp3KdQKPIcZ0JCAho2bIiff/45yzFbW9scz3V1dYWrqytGjhyJ6dOnw83NDbt378awYcM0lt+xYwdWrVqFU6dOoUKFCmoxdOvWDUuWLMlyjoODg5Y1yj0mQERERIWsVq1aqrl3AgICoFAosGLFCujpKW/E/PrrrwX2Wv/991+W5zVr1tRYtkGDBti9ezfKly8PCwuLPL+ms7MzTE1NkZiYqPH4+fPnMXLkSGzYsAEffPBBlhj27dsHZ2dn6OsXXVrCW2BEREQFJDY2Fm3btsWOHTtw/fp1hIWFYc+ePVi6dCm6d+8OAKhatSrS0tKwevVq3L9/H9u3b8f69esLLIazZ89i6dKluHv3LtauXYs9e/bgq6++0lh2wIABsLGxQffu3XH69GmEhYXh1KlTGD9+PCIiIjSeM2fOHEyePBmnTp1CWFgYAgMDMXz4cKSlpWnsZxQVFYWePXuib9++8PLyQlRUFKKiohATEwMAGDNmDJ4/f45+/frh0qVLCA0NxdGjRzFs2DC1EW4FjQkQERFRATEzM4OnpydWrVqFDz/8EHXq1MHMmTMxatQorFmzBgBQr149rFy5EkuWLEGdOnXw888/w8fHp8Bi+Prrr3H58mXUr18fCxYswMqVK+Hl5aWxrKmpKf79919UqlQJvXr1Qs2aNTFixAgkJydn2yLUqlUr3L9/H4MHD0aNGjXQuXNnREVF4dixY6hevXqW8nfu3EF0dDS2bdsGBwcH1da4cWMAgKOjI86ePYuMjAx07NgR7u7umDBhAqysrFQtZIVBJoQQhXb1Eio+Ph6WlpaIi4vLV5MgERHlTXJyMsLCwuDi4gJjY2OpwykxnJ2dMWHCBLVRZqVNTt8Nbf5+swWIiIiIdA4TICIiItI5HAVGRERUSuS0hAWpYwsQERER6RwmQEREVGxxnA69q6C+E0yAiIio2Mmc8fh9SyuQ7sn8Trw7K7a22AeIiIiKHblcDisrK9U6V6ampqrFOkk3CSGQlJSEp0+fwsrKCnK5PF/XYwJERETFUuYK4u8u9km6zcrKSvXdyA/JE6C1a9di2bJliIqKQr169bB69Wo0adJEY9m0tDT4+Phg27ZtePz4MapXr44lS5agU6dOqjJz5szB3Llz1c6rXr067ty5U6j1ICKigiWTyeDg4IDy5csjLS1N6nCoGDAwMMh3y08mSROg3bt3w9vbG+vXr4enpyd8fX3h5eWF4OBglC9fPkv5GTNmYMeOHdi4cSNq1KiBo0ePomfPnjh37hzq16+vKle7dm2cOHFC9bwoF1cjIqKCJZfLC+yPHlEmSTtBr1y5EqNGjcKwYcNQq1YtrF+/HqamptiyZYvG8tu3b8e3336LLl26oEqVKhg9ejS6dOmCFStWqJXT19eHvb29arOxsSmK6hAREVEJIVkClJqaioCAALRv3/5NMHp6aN++Pc6fP6/xnJSUlCzrfpiYmODMmTNq++7duwdHR0dUqVIFAwYMQHh4eMFXgIiIiEosyRKgZ8+eISMjA3Z2dmr77ezsEBUVpfEcLy8vrFy5Evfu3YNCocDx48exf/9+REZGqsp4enpi69atOHLkCH744QeEhYWhZcuWePXqVbaxpKSkID4+Xm0jIiKi0qtEzQP03XffoVq1aqhRowYMDQ0xduxYDBs2DHp6b6rRuXNnfPbZZ6hbty68vLxw+PBhvHz5Er/++mu21/Xx8YGlpaVqc3JyKorqEBERkUQkS4BsbGwgl8sRHR2ttj86Ojrb4W22trb47bffkJiYiIcPH+LOnTswMzNDlSpVsn0dKysruLm5ISQkJNsy06ZNQ1xcnGp79OhR3ipFREREJYJkCZChoSEaNmwIf39/1T6FQgF/f380bdo0x3ONjY1RoUIFpKenY9++fejevXu2ZRMSEhAaGgoHB4dsyxgZGcHCwkJtIyIiotJL0ltg3t7e2LhxI7Zt24agoCCMHj0aiYmJGDZsGABg8ODBmDZtmqr8hQsXsH//fty/fx+nT59Gp06doFAoMHnyZFWZSZMm4Z9//sGDBw9w7tw59OzZE3K5HP369Svy+hEREVHxJOkEOX369EFMTAxmzZqFqKgoeHh44MiRI6qO0eHh4Wr9e5KTkzFjxgzcv38fZmZm6NKlC7Zv3w4rKytVmYiICPTr1w+xsbGwtbVFixYt8N9//8HW1raoq0dERETFlExwqd0s4uPjYWlpibi4ON4OIyIiKiG0+ftdokaBERERERUEJkBERESkc5gAERERkc5hAkREREQ6hwkQERER6RwmQERERKRzmAARERGRzmECRERERDqHCRARERHpHCZAREREpHOYABEREZHOYQJEREREOocJEBEREekcJkBERESkc/SlDoCIiIhKr3v3gFevsu43NweqVSv6eDIxASIiIqJCce8e4OaW/fG7d6VLgpgAFYD79+8jPDwcAFCpUiVUqVJF4oiIiIikp6nlR5vjhYkJUD4EBQVhyJAhePToESpVqgQACA8Ph5OTE/z8/FC7dm2JIyQiIiJNmADl0Y2IOPTvPwjDRo9Hhy7d1Y4dO/Q7+g4YjF8O/q3a517RsqhDJCIiomxwFFg+vIqPy5L8AEDHrt3x6lW8BBERERFRbjABygfrsuXw575dUCgUqn0KhQK/7/kFVtZlJYyMiIiIcsJbYPmwYOUPmDdtAhbPmgyb8vYAgGdPo1CjTj3MX7lO4uiIiIiklZaW83Fz86KJQxMmQPlQyaUKNu36A89jnyHqSQQAwN6xIsqWs5E4MiIiIunt26f8t3ZtYNs2QCZ7c4zzAJUCSQkJSEx4pXrMBIiIiHRddDSwZo3y8dKlQMOG0sbzLiZA+RB69w5men+JqMjHsHesCACIehIBe4cKmLdiLapWrylxhERERNJYuhR4/Rrw9AQ6d5Y6mqyYAOXDzK/HYNiXX2kcBj/r6zFqw+CJiIh0RWQksO7/u8LOnat+66u44CiwfOAweCIioqyWLAGSk4FmzYCOHaWORjMmQPnAYfBERETqHj8G1q9XPi6urT8Ab4HlC4fBExERqVu8GEhJAVq0ANq1kzqa7DEBygcOgyciInojIgL48Ufl43nzim/rD8AEqECULWeTJenp9mFD/PlvgEQR5d6NiDitynNNMyIiys6iRUBqKtCqFdCmjdTR5IwJUD7cDbqZ7bHExIQijISIiEha4eHApk3Kx3PnShtLbjAByofPvFrC0akShBBZjr188VyCiIiIiKSxcKFy6Yu2bZUtQMUdE6B8cKjohG37jqC8vUOWYx2a1JYgIiIioqL34AGwZYvycUlo/QGKwTD4tWvXwtnZGcbGxvD09MTFixezLZuWloZ58+bB1dUVxsbGqFevHo4cOZKva+ZH6w6dERH+QOOxD9sV04kPcuFu0C0c2LUdt64FSh0KERGVAAsWAOnpQIcOytFfJYGkCdDu3bvh7e2N2bNn48qVK6hXrx68vLzw9OlTjeVnzJiBDRs2YPXq1bh9+za++OIL9OzZE4GBgXm+Zn5MnbsEDZo01Xhsps+qAn+9wjKy78eIfRYDADj65wF8OehTnP3HH19/MRh7dvhJHB0RERVn9+8DW7cqH5eU1h8AkAlNHViKiKenJxo3bow1/79amkKhgJOTE8aNG4epU6dmKe/o6Ijp06djzJgxqn2ffPIJTExMsGPHjjxdU5P4+HhYWloiLi4OFhYWGsuUltFTNyLi8EmHZth3/BwAYGD3Dli6djMcK1ZC3IsXGN67q+oYUHzrQURE0hg+HPDzAzp1Av76S9pYcvP3O5NkLUCpqakICAhA+/bt3wSjp4f27dvj/PnzGs9JSUmBsbGx2j4TExOcOXMmz9ck5fuWkZEBABBCwLFiJQCApbU1pEuPiYiouAsJAX76Sfm4JLX+ABImQM+ePUNGRgbs7OzU9tvZ2SEqKkrjOV5eXli5ciXu3bsHhUKB48ePY//+/YiMjMzzNQFlYhUfH6+26ZLO3T/BN18OQ3jYfXTo0h0/frcMjx89xO6fNqNipcpSh0dERMXU/PlARgbQtSvQpInU0WhH8k7Q2vjuu+9QrVo11KhRA4aGhhg7diyGDRsGPb38VcPHxweWlpaqzcnJqYAiLhm+9J6GBk2aYkSfbvh+6TysXbEIn3m1xN2gm5i/gkt6EBFRVsHBwP/3PsGcOZKGkif5GgafkpICIyOjPJ1rY2MDuVyO6Ohotf3R0dGwt7fXeI6trS1+++03JCcnIzY2Fo6Ojpg6dSqqVKmS52sCwLRp0+Dt7a16Hh8fr3NJ0MARo9HQsxlCgoMAAPUbfYCKlZ2lDYqIiIqt+fMBhQL4+GOgUSOpo9GeVk0nf/31F4YMGYIqVarAwMAApqamsLCwQKtWrbBw4UI8efIk19cyNDREw4YN4e/vr9qnUCjg7++Ppk01j6zKZGxsjAoVKiA9PR379u1D9+7d83VNIyMjWFhYqG265G7QTfRq3wwjenfDTO8v4ffD9+j3URtMGj0UCa9063YgERG9X1AQsHOn8nFJbP0BcpkAHThwAG5ubhg+fDj09fUxZcoU7N+/H0ePHsWmTZvQqlUrnDhxAlWqVMEXX3yBmJiYXL24t7c3Nm7ciG3btiEoKAijR49GYmIihg0bBgAYPHgwpk2bpip/4cIF7N+/H/fv38fp06fRqVMnKBQKTJ48OdfXpKzmT/PGjEUrcO52OFZt3IEmzVrg74BgVHapCp9Zk99/ASIi0inz5ilbf3r0AOrXlzqavMnVLbClS5di1apV6Ny5s8b+Nr179wYAPH78GKtXr8aOHTswceLE9163T58+iImJwaxZsxAVFQUPDw8cOXJE1Yk5PDxc7fWSk5MxY8YM3L9/H2ZmZujSpQu2b98OKyurXF+Tskp+naSaz6hNxy748btlMDA0xLjJM9Dtw4YSR0dERMXJrVvA7t3KxyW19QeQeB6g4krX5gHq17UNFn23AS5V3XDtyiV85zMHW/YcAgB0b9MEv598M5N2ca0HEREVjd69gT17gE8+AfbulToaddrMA8S1wAhjJk3HkF6dYFW2HOJePMeK9dsAAM+eRmc703VxU1oSUiKi4uzGDWXyI5OV7NYfIJcJ0NsjpN5n5cqVeQ6GpNGiTXscPH0FEQ8foJJLFZiZK7Nmm/J2mL3kO4mjIyKi4iIz6fnsM6BOHUlDybdcJUBvr7UFAFeuXEF6ejqqV68OALh79y7kcjkaNmR/kZLKwtIKtep6SB0GEREVU1evAvv3K1t/Zs+WOpr8y1UCdPLkSdXjlStXwtzcHNu2bYO1tTUA4MWLFxg2bBhatmxZOFESERGRpDKXuujbF6hVS9pYCoLWUyivWLECPj4+quQHAKytrbFgwQKsWLGiQIMjKigvXzyXOgQiohLryhXgt98APT1g1iypoykYWidA8fHxGuf5iYmJwatXrwokKKKC1rvTh1KHQERUYmX2/enfH6hRQ9JQCozWo8B69uyJYcOGYcWKFWjy/yufXbhwAd988w169epV4AES5dbJY4ezPZaSklyEkRARlR6XLgF//qls/Zk5U+poCo7WCdD69esxadIk9O/fH2lpacqL6OtjxIgRWLZsWYEHSJRbE0cNRMMPmgMaprZKSkiQICLtcTg/ERU3ma0/gwYBbm6ShlKgtE6ATE1NsW7dOixbtgyhoaEAAFdXV5QpU6bAgyPSRiUXV8xbvgYVnCpnOdahSW0JIiIiKtn++w84fBiQy0tX6w+Qhz5AmSIjIxEZGYlq1aqhTJky4ITSJLWPP+2Hl881d3b+bCDXgiMi0lZm68/gwYCrq6ShFDitW4BiY2PRu3dvnDx5EjKZDPfu3UOVKlUwYsQIWFtbcyQYSWbkWOWEnXduXceTR+GQ6+vDtVoNVKzsjM/HT5I4Ou2kpqTgzMnjeBwRDn19fbi61UCTZuzITURF59w54OhRQF8fmDFD6mgKntYJ0MSJE2FgYIDw8HDUrFlTtb9Pnz7w9vZmAkSSuRt0C1PHjULUkwgkJSagSrUaeBr1BJ4tWmHustWqGa6Lu4vn/sVM7y9hbmGJB/dD0KBJU+z+aTNMTctg1cYdsHNwlDpEItIBmZMdDh0KVKkiaSiFQutbYMeOHcOSJUtQsWJFtf3VqlXDw4cPCywwIm3NnzYRMxatwLnb4Vi1cQeaNGuBk1fuwrlKNfjMmix1eLm2fP4M/Ljzd+w9dhZb9/4Fm/J2+O3vC+jVfwgWzShZLVlEVDKdPg2cOAEYGADTp0sdTeHQOgFKTEyEqalplv3Pnz+HkZFRgQRFlBfJr5NUi7e26dgF1wIuwcDQEOMmz8D1gEsSR5d7QqFAZRflzfY6Hg0QevcOAODT/kNwP+SulKERkY7IbP0ZPhxwdpY0lEKjdQLUsmVL/PTTT6rnMpkMCoUCS5cuRZs2bQo0OCJt6OsbIOz/E4RrVy7B5K1EXU8ulyosrZmWMcPFc/8CAI4d+h1ly9lKHBER6ZJTp4CTJ5WtP99+K3U0hUfrPkBLly5Fu3btcPnyZaSmpmLy5Mm4desWnj9/jrNnzxZGjES5MmbSdAzp1QlWZcsh7sVzrFi/DQDw7Gm0qmWoJPhm1iJM/HwQXjx/Bls7e3y36RcAynp07fmZxNERUWkmxJvWn1GjgEqVpI2nMMlEHsavx8XFYc2aNbh27RoSEhLQoEEDjBkzBg4ODoURY5GLj4+HpaUl4uLiYGGhueNsaZmwrrTVIz7uJSIePkAllyo5dnou7vVISkxAcnIyypazQdyLFwi6dR3OrlVh71BBrXxxrQcRlUx//w20awcYGgKhocA73X2Lvdz8/c6kVQtQWloaOnXqhPXr12N6ae0VRSWahaUVatX1kDqMfPlj707MnzoRVmXLYcGqdfh2/P9g5+CIiPAH+HbBcnT6mEvOEFHBe7v153//K3nJj7a0SoAMDAxw/fr1woqFiABs27Aav5+6iIRX8Rj2aRf8+MvvqF2vPsLD7sP7f4OYABFRoThxAjhzBjA2BqZOlTqawqd1J+iBAwdi8+bNhRELEQGQy+VwrFgJbjXrwNzCErXr1QcAVHKpAj29PE/eTkSUrbdbf774AnDUgenGtO4EnZ6eji1btuDEiRNo2LBhljXAVq5cWWDBEekimZ4eQoKDEB/3Eq+TkhB46T/Ub/wBwkLuIiMjQ+rwiKgUOnoUOH8eMDEBpkyROpqioXUCdPPmTTRo0AAAcPeu+pwkMpmsYKIi0mFjJ03HsE+7QE9PD0vWbsGaZQsQ8zQaz55GY9ZiX6nDI6JS5u3Wn9GjAXt7aeMpKlonQCdPniyMOIjo/7Vs2xGnb4Spnjdu2gLBt27AzrECytlwTiAiKliHDwMXLwKmpsDkkjNpfr7luUNBSEgIjh49itevXwMAV4MnKiRyuRy16now+SGiAifEmxXfx4wB7OwkDadIaZ0AxcbGol27dnBzc0OXLl0QGRkJABgxYgS+/vrrAg+QiIiICsfBg8Dly0CZMsA330gdTdHiavBEVOBKywSbRKXZ231/xo0DbHWskVnrBOjYsWM4evQoV4MnIiIqwX7/HQgMBMzMgEmTpI6m6HE1eCIiIh2jULxp/fnqK6BcOWnjkQJXgyciItIxBw4A168DFhaAt7fU0UiDq8ETUZFIT0/HvTu3ULGSM8wt2OeHSCoKxZuRXxMmAGXLShmNdLRuAapTpw7u3r2LFi1aoHv37khMTESvXr0QGBgIV1fXwoiRiEqgC2f/QUt3F3xYtwounz+DwT06Yuq4Uejaoj4unz8jdXhEOmvvXuDmTcDSEpg4UepopKN1C1B4eDicnJw0rgYfHh6OSpUqFUhgRFSyfbd4Hjbu+h2v4uPg/b/BWPaDHzybt8KNwAAsnz8D2/b/JXWI76XtaDaAI9qoeMvIAObOVT729gasrCQNR1JaJ0AuLi6IjIxE+fLl1fbHxsbCxcWFaxUREQAgPS0VNWrXBQCYW1jCs3krAIB7/YZ4nZQgZWhEOuvXX4Hbt5WJz1dfSR2NtLS+BSaE0LjmV0JCAoyNjQskKCIq+RQKhepxx496qB3jf5SIit7brT9ff628BabLct0C5P3/3cRlMhlmzpypNhQ+IyMDFy5cgIeHh9YBrF27FsuWLUNUVBTq1auH1atXo0mTJtmW9/X1xQ8//IDw8HDY2Njg008/hY+Pjyr5mjNnDuZmfsL/r3r16rhz547WsRFR3tVy90DCq3iYmVvgq6mzVfsfPQiDmbmFhJER6aadO4HgYGWn5/HjpY5GerlOgAIDAwEoW4Bu3LgBQ0ND1TFDQ0PUq1cPk7ScSWn37t3w9vbG+vXr4enpCV9fX3h5eSE4ODjLLTYA+OWXXzB16lRs2bIFzZo1w927dzF06FDIZDKsXLlSVa527do4ceLEm0rqa32nj4jyad6KtUhKSkR6ejr09fUR9+IFgm5dh3MVV2z4+YDU4RWIly+ew8paR4fQUImSng7Mm6d8PGmScvi7rst1ZpC5CvywYcPw3XffwaIA3r2VK1di1KhRGDZsGABg/fr1OHToELZs2YKpU6dmKX/u3Dk0b94c/fv3BwA4OzujX79+uHDhglo5fX192Nvb5zs+Isq7P/ftwrwpE2BVthwWrFqHb8f/D3YOjogIf4BvFyxHp497SR1ivvXu9CGOXbgpdRhE7/XLL8C9e4CNDTB2rNTRFA9aN434+fkVyAunpqYiICAA06ZNU+3T09ND+/btcf78eY3nNGvWDDt27MDFixfRpEkT3L9/H4cPH8agQYPUyt27dw+Ojo4wNjZG06ZN4ePjk+PotJSUFKSkpKiex8fH57N2RLR1/ff4/dRFJLyKx7BPu+DHX35H7Xr1ER52H97/G1RiEqCTxw5neywlJbkIIyHKm7dbf775BjA3lzae4iJXCVCvXrn/RbV///5clXv27BkyMjJgZ2entt/Ozi7b/jr9+/fHs2fP0KJFCwghkJ6eji+++ALffvutqoynpye2bt2K6tWrIzIyEnPnzkXLli1x8+ZNmGfzqfv4+GTpN0RE+SOXy+FYUfkfD3MLS9SuVx8AUMmlCvT0tB5/IZmJowai4QfNlStHviMpgaPZqPjbvh0IDVUudjpmjNTRFB+5SoAsi0lX8VOnTmHRokVYt24dPD09ERISgq+++grz58/HzJkzAQCdO3dWla9bty48PT1RuXJl/PrrrxgxYoTG606bNk3VyRtQtgA5OTkVbmWISjmZnh5CgoMQH/cSr5OSEHjpP9Rv/AHCQu6WqFFglVxcMW/5GlRwqpzlWIcmtSWIiCj30tKA+fOVj6dMAcqUkTae4iRXCVBB3fZ6m42NDeRyOaKjo9X2R0dHZ9t/Z+bMmRg0aBBGjhwJAHB3d0diYiI+//xzTJ8+XeP/Kq2srODm5oaQkJBsYzEyMuJCrkQFbOyk6Rj2aRfo6elhydotWLNsAWKeRuPZ02jMWuwrdXi59vGn/fDy+XONCdBnA4dJEBFR7m3bBoSFAXZ2wOjRUkdTvEg2PMrQ0BANGzaEv78/evToAUA5b4i/vz/GZtNDKykpKUuSI5fLAShHp2mSkJCA0NDQLP2EiKhwtWzbEadvhKmeN27aAsG3bsDOsQLK2dhKGJl2Ro711jyazbUqPh+v3chXoqKUmvqm9WfqVOCt2WsIuUyAGjRoAH9/f1hbW6N+/foaJ0LMdOXKlVy/uLe3N4YMGYJGjRqhSZMm8PX1RWJiompU2ODBg1GhQgX4+PgAALp164aVK1eifv36qltgM2fORLdu3VSJ0KRJk9CtWzdUrlwZT548wezZsyGXy9GvX79cx0VEBU8ul6NWXQ+pw9DaH3t3Yv7UiaV6NBuVTn5+QHg44OAA/O9/UkdT/OQqAerevbvqFlFma01B6NOnD2JiYjBr1ixERUXBw8MDR44cUXWMDg8PV2vxmTFjBmQyGWbMmIHHjx/D1tYW3bp1w8KFC1VlIiIi0K9fP8TGxsLW1hYtWrTAf//9B1vbkvM/TiIqPrZtWF0qRrORbklJATL/NE6bBpiYSBtPcSQT2d07eseWLVswYMAAnegrEx8fD0tLS8TFxWU735G2iyQW1wUSWY/ihfUoXm5ExKF3p5b49chpAECnpu44cv6G6vjbxzIV17qQblm3Tjniq0IFICQE0JWVqnLz9ztTrseijho1CnFxb36pOTo64sGDB3kOkoioJMgczXbl4nnVaDYAJW40G+mO5GRg0SLl42nTdCf50VauO0G/21D06tUrtcUOiYhKo9Iymo10x8aNwOPHQMWKwP8PmiYNuEgWEVEOSstoNtINr18D/z9uCNOnAzrQayXPcp0AyWQytdFf7z4nItIFJXU0G+mGDRuAyEigUiVg+HCpoynetLoF5ubmpkp6EhISUL9+/Szz8jx//rxgIyQiIqL3SkoCFi9WPp4xAzA0lDae4i7XCVBhzAZNREREBWP9eiA6GnBxAYYOlTqa4i/XCdCQIUMKMw4iIiLKo8RE9dYfAwNp4ykJcjUMPpdTBREREZEE1q0DYmKAKlUArvyUO7lKgGrXro1du3YhNTU1x3L37t3D6NGjsTgzDSUiIqJClZAALF2qfDxrFlt/citXt8BWr16NKVOm4Msvv0SHDh3QqFEjODo6wtjYGC9evMDt27dx5swZ3Lp1C2PHjsVoLjlLRERUJNasAZ49A6pVAwYMkDqakiNXCVC7du1w+fJlnDlzBrt378bPP/+Mhw8f4vXr17CxsUH9+vUxePBgDBgwANbW1oUdMxEREQGIjweWLVM+njUL0Ofsfrmm1VvVokULtGjRorBiISIiIi2sXg08fw5Urw706yd1NCVLrtcCIyIiouIjLg5YsUL5ePZsQC6XNp6ShgkQERFRCfTdd8CLF0DNmkDv3lJHU/IwASIiIiphXr4EVq5UPmbrT94wASIiIiphVq1S3gKrXRv47DOpoymZmAARERGVIM+fA76+ysdz5gB6/EueJ1q/ba1atcJPP/2E169fF0Y8RERElIOVK5XD3+vWBXr1kjqakkvrBKh+/fqYNGkS7O3tMWrUKPz333+FERcRERG9IzZW2fkZYOtPfmn91vn6+uLJkyfw8/PD06dP8eGHH6JWrVpYvnw5oqOjCyNGIiIignLYe0IC4OEB9OghdTQlW55yR319ffTq1Qu///47IiIi0L9/f8ycORNOTk7o0aMH/v7774KOk4iISKfFxADff698PHcuIJNJG09Jl6/Gs4sXL2L27NlYsWIFypcvj2nTpsHGxgYfffQRJk2aVFAxEhER6bzly4HERKBhQ6BbN6mjKfm0XjXk6dOn2L59O/z8/HDv3j1069YNO3fuhJeXF2T/n44OHToUnTp1wvLlyws8YCIiIl3z9Kly0VOArT8FResEqGLFinB1dcXw4cMxdOhQ2NraZilTt25dNG7cuEACJCIi0kX37gGvXikfr1oFJCUp5/2pVk3auEoLrRMgf39/tGzZMscyFhYWOHnyZJ6DIiIi0mX37gFubln337qlXPj07l0mQvmldR+gihUr4t69e1n237t3Dw8ePCiImIiIiHRaZstPXo/T+2mdAA0dOhTnzp3Lsv/ChQsYOnRoQcRERESk05jgFD6tE6DAwEA0b948y/4PPvgAV69eLYiYiIiIdM7z58DWrcBHHwHt20sdTemndR8gmUyGVxpS07i4OGRkZBRIUERERLrg2TPg99+BPXsAf38gPV3qiHSH1gnQhx9+CB8fH+zcuRNyuRwAkJGRAR8fH7Ro0aLAAyQiIipNnj4FDhwA9u4FTp4E3m47cHdXru5esyZXeS9sWidAS5YswYcffojq1aurRoOdPn0a8fHxnAGaiIhIg8hIZdKzZw/w77+AQvHmWP36wKefAp98ohzhBShHgeXE3LzwYtUVWidAtWrVwvXr17FmzRpcu3YNJiYmGDx4MMaOHYuyZcsWRoxERFQE3p535m3m5hxynRcREcD+/cqWnjNnACHeHGvUSJn0fPop4Oqa9dxq1ZRD3fl5FB6tEyAAcHR0xKJFiwo6FiIiKgQ3IuLeWyb8EdCr55vnqdGWasc570zuhIcD+/Ypk553B0x/8MGblh5n5/dfi+934cpTAgQASUlJCA8PR2pqqtr+unXr5jsoIiIqWkmJOR/nsOzshYUpE569e4GLF9WPNW/+JulxcpImPtJM62HwMTEx+Oijj2Bubo7atWujfv36apu21q5dC2dnZxgbG8PT0xMX3/32vMPX1xfVq1eHiYkJnJycMHHiRCQnJ+frmkREuk4IQGTIkPHaAOmvjKUOp9gLCQEWL1beyqpSBZg8WZn8yGRAq1bA6tXKW2BnzgATJjD5KY60bgGaMGECXr58iQsXLqB169Y4cOAAoqOjsWDBAqxYsUKra+3evRve3t5Yv349PD094evrCy8vLwQHB6N8+fJZyv/yyy+YOnUqtmzZgmbNmuHu3bsYOnQoZDIZVq5cmadrEhHpovR0IPiWHIGX5bh6WY5L5/WRFpv9/4l79VJ21q1ZU7nVqKHcdKkzbnCwshPz3r3AtWtv9uvpAa1bK1t6evYE7O0lC5G0oHUC9Pfff+P3339Ho0aNoKenh8qVK6NDhw6wsLCAj48PunbtmutrrVy5EqNGjcKwYcMAAOvXr8ehQ4ewZcsWTJ06NUv5c+fOoXnz5ujfvz8AwNnZGf369cOFCxfyfE0iIl3wKh64fkUfgZfkCLysj+tXniMl+SaAmgAc/r+UgEw/AzKDDCheG6md//ChcvvtN/XrVqyonhRlPi5fvnSsWH7r1pvbWzdvvtkvlwNt2yqHqvfoAWhYF5yKOa0ToMTERFVLirW1NWJiYuDm5gZ3d3dcuXIl19dJTU1FQEAApk2bptqnp6eH9u3b4/z58xrPadasGXbs2IGLFy+iSZMmuH//Pg4fPoxBgwbl+ZoAkJKSgpSUFNXz+Pj4XNeDiKi4EUKZrJw9q9z8T5nhbtAwAMsBlAfwN4A+0JO7QK73AB0+WoMmzbtg4dIMVdKS+k4CtHatcr6aoKA3W3S08jZPRARw/Lh6DNbWmhOjypWVyUNxJQRw48abpCco6M0xfX2gQwdlS0/37kC5ctLFSfmndQJUvXp1BAcHw9nZGfXq1cOGDRvg7OyM9evXw8HB4f0X+H/Pnj1DRkYG7Ozs1Pbb2dnhzp07Gs/p378/nj17hhYtWkAIgfT0dHzxxRf49ttv83xNAPDx8cHcuXNzHTsR5V/4ozcdb9OevtnPIb7aS08Hrl59k/CcPQs8efJ2CTmAa3CqXA4ejVNxLWA2vpryG9p1roMnEQ/g/fkgfPmNV44tNh06ZP1cXrwA7txRT4qCgpSdgl+8UI6CencklLGxcq6bt5OimjWV1zaWqOuREEBg4Juk5+05eAwNgY4dlUnPxx8rEzsqHbROgL766itERkYCAGbPno1OnTrh559/hqGhIbZu3VrQ8ak5deoUFi1ahHXr1sHT0xMhISH46quvMH/+fMycOTPP1502bRq8vb1Vz+Pj4+HEHmtEhSbrkGv14xxynbO4OOC//94kOxcuAInvjOLS1wcaNFCOQqpYIxGrFibi0JkEAEC/rono0LUOAKBiJWdkZGSgkhOw/8CbpNT1rWndsktKra2Bpk2V29uSk5Wf4buJ0d27ymPXrqn3oQGU/WhcXNSToszWIysr7d6f3MxnJARw+fKbpOf+/TfljIyAzp2VSc9HHwGWllmvRSWf1gnQwIEDVY8bNmyIhw8f4s6dO6hUqRJsbGxyfR0bGxvI5XJER6v/5ouOjoZ9Nj3IZs6ciUGDBmHkyJEAAHd3dyQmJuLzzz/H9OnT83RNADAyMoKRkVG2x4moYHHIde4JoZxb5syZNwnPjRvqk+oByiShWTNlwtO8OdC4MWBqqjx2IyIdl8+3xeLZUzB+8kx80LI1Dh34FV16fIYzp07AqqzyXk6lt/7f514x7zEbGwN16yq3t2VkAA8eZE2MgoKUSV1oqHI7eFD9PHv7rElRzZqAo2PWfkb37gFubtnHtnu3MmHcu1f5vmYyMQG6dFEmPV276lbnbl2lVQKUlpaGGjVq4ODBg6hZsyYAwNTUFA0aNND6hQ0NDdGwYUP4+/ujR48eAACFQgF/f3+MHTtW4zlJSUnQ01MfpZC5HpkQIk/XJCJpifSsI49u3QJsbAA7O+X/xnVJerqydeTt21mPH2ctV6XKm2SneXOgVi1lK0p2Js1ciFWLZqN941qwsLJCZMQjzPT+Ek2at8LcZasLr0JvkcuVsx67uipbVjIJoexP9G5SdOeOsu5RUcrt5En161lYvEmGMv99e4kJTfr0efO4TBllHJ9+qmzxKVOm4OpKxZ9WCZCBgUGWOXfyw9vbG0OGDEGjRo3QpEkT+Pr6IjExUTWCa/DgwahQoQJ8fHwAAN26dcPKlStRv3591S2wmTNnolu3bqpE6H3XJKLiIyPZABnxJln2Dx785rGVlTIRenuzt8+6z85Ouj4k+REfD5w/n/vbWc2bK1t6tOhyCQAwMDTE5Dk+GDdlJh49CENKcjKiIiPg0dATtnbSjtuWyZSfqb090KaN+rH4ePV+RpmPQ0OVxy5ezDr5YE7KlFF2YP70U8DL600rGekerW+BjRkzBkuWLMGmTZugr5/niaQBAH369EFMTAxmzZqFqKgoeHh44MiRI6pOzOHh4WotPjNmzIBMJsOMGTPw+PFj2Nraolu3bli4cGGur0lE0ktLBdLjjbMMtc5Uvjzw/LmyNeTlS+UWHPz+61pa5j5ZMsmad+VZbjt0Z97Oert15/r1rLezLC3Vb2c1aZL/P9TfTvgfvp6xAOVsbPHi+TNM/nI4KjhVxuOIcMxe7Iu2nT56/0UkYGGhrH+TJur7U1KUkxG+mxjdvq08lp3jx7P2WSLdJBPi3R+9nPXs2RP+/v4wMzODu7s7yrzTZrh///4CDVAK8fHxsLS0RFxcHCwsLDSWyc3aOm9zr1g8e9GxHsWLLtQjIlyGsUNNcf+e8j9QeqbJUCSpN90EBCgn3XvxQnnrIzo66/bu/rQ07WK0sNCcGL2dML1QxKOcrcgxWXrfGlr79wOPHuV8O8vFBWjRIve3s7R1IyIOn3Zsjr3HzgIAhn3aBVPmLkaN2nUREa4cBfbrkdNq5xTX79b7XL6s7P+UnYAAZWsalU65+fudSesmHCsrK3zyySd5Do6IdNfJo/qY8bUpXsXJAJkC+pavoWeUjtR3EiBzc+VtkbJllVutWjlfVwhlK5GmxEhT0pSaqrx9Eh+vPuQ5K+UvUNMyAja2CpSzFShrI1DORvm4nI1AcqoCilQBmZ5C4+JCvXqpP9fXVyZ3b/ff0fZ2Vl6kvNV9Ifn1a9SoreyhnDkKrLQoyMSRSjetEyA/P7/CiIOISrG0NOC7xcb46UflLa+6DdIxYUYSzMyVDdC5GXKdE5lMOSTb2lrZGTYnQihHHOXUmpS5RUYJpKbIkJQoQ3iiHOEPtIsLAMzMgJYtC/Z2Vl40a/X+UWClwftGb3F0F2XKXyceIqL3iHoiwzdfmuJagPLXzaCRKZgwLRkGhm/K5GfItbZkMmXHaisr5YR8Obn+KB4Jr4DYZ3qIjZEh9pkMz2P0EPtMhmcxyn2PH8lw764eoJAByDqT4MmTygUzpVYcRoEVhWrVlPMNvW8eICKtEyAXFxfIcpgu9P7bs0kRkU47c1If335lgpcv9GBuITBveRLadU6XOqxck8kAcwvA3EIB5yqay9y5Awwc+KYjc9pT9b4zxeWWzLujwDIy0uFQwQlW1mXff3IJwySHciNPq8G/LS0tDYGBgThy5Ai++eabgoqLiEqw9HTgh5VG2LTGCELIUKNOBlb8kAQn5/dM0lKClZSFP01MTOFWs7bUYRBJLk9LYWiydu1aXL58Od8BEVHJFhkJ/K9/GVw6r/z10ntQCr6ZlQyjEjhHT26YvmfyPPY5ISqeCqwPUOfOnTFt2jR2kibSYSdPAv36AdHR+jAxFZi95DW69NByfHoJk5c1tIhIegWWAO3duxdly5a+e8lE9H4KBeDjA8yapXxctXoGVqxPgkvV0nvL620FtYYWERUdrROg+vXrq3WCFkIgKioKMTExWLduXYEGR0TF37Nnyk7AR48qnw8bBnwxLaFAZ1omIipoWidAmYuMZtLT04OtrS1at26NGu+bgIOISpWzZ5WLSz5+rFxaYu1aZQJ0I0LqyIiIcqZ1AjR79uzCiIOIShAhgJUrgSlTgIwM5Xw6e/YA7u5SR0ZElDtaz1Bx+PBhHM1s637L0aNH8ddffxVIUERUfL14AfTsCUyapEx++vYFLl1i8kNEJYvWCdDUqVM1rhsjhMDUqVMLJCgiKp4uX1YuJPn774ChIfDDD8Avv3CoNxGVPFonQPfu3UMtDSsT1qhRAyEhIQUSFBEVL0Io+/c0bw48eKBcvfz8eeCLL0rOBIBERG/TOgGytLTUuNxFSEgIypR5z4xgRFTixMcrb3ONHatcRb1HD+DKFWVLEBFRSaV1AtS9e3dMmDABoaGhqn0hISH4+uuv8fHHHxdocEQkrWvXlAt5/voroK8PrFoF7N+vXEiUiKgk0zoBWrp0KcqUKYMaNWrAxcUFLi4uqFmzJsqVK4fly5cXRoxEVMSEADZvBj74ALh3D3ByAk6fBiZM4C0vIiodtB4Gb2lpiXPnzuH48eO4du0aTExMULduXXz44YeFER8RFbHERODLL4GfflI+79wZ2L4dKFdO2riIiApSnpbCkMlk6NixIzp27FjQ8RCRhIKCgM8+A27dAvT0gAULlHP96GndVkxEVLxp/Wtt/Pjx+P7777PsX7NmDSZMmFAQMRGRBH7+GWjcWJn82NsDf/8NTJvG5IeISietf7Xt27cPzZs3z7K/WbNm2Lt3b4EERURFJzkZ+N//lOt5JSYC7doBV68CrVpJHRkRUeHROgGKjY2FpaVllv0WFhZ49uxZgQRFREUjJARo2hT48Udl5+ZZs5SLmtrZSR0ZEVHh0joBqlq1Ko4cOZJl/19//YUqVaoUSFBEVPj27QMaNlS29tjYAEeOAHPnAnK51JERERU+rTtBe3t7Y+zYsYiJiUHbtm0BAP7+/lixYgV8fX0LOj4iKmCpqcDkycB33ymft2gB7NoFVKggbVxEREVJ6wRo+PDhSElJwcKFCzF//nwAgLOzM3744QcMHjy4wAMkooLz8CHQuzdw8aLy+eTJypFeBgbSxkVEVNTyNAx+9OjRGD16NGJiYmBiYgIzMzMAwPPnz1G2bNkCDZCICsbBg8DgwcrV3K2tlfP8fPSR1FEREUkjXwNcbW1tYWZmhmPHjqF3796owDZ0omInPR2YOhXo1k2Z/DRurFzLi8kPEemyPCdADx8+xOzZs+Hs7IzPPvsMenp6+Clz6lgiKhYePwbatgWWLFE+Hz8eOHMGcHaWNCwiIslpdQssNTUV+/fvx6ZNm3D27Fm0b98eERERCAwMhLu7e2HFSER5cPw4MGAAEBMDmJsDW7YAn34qdVRERMVDrluAxo0bB0dHR3z33Xfo2bMnIiIi8Oeff0Imk0HOcbNExUZGBjBnDuDlpUx+PDyUt7yY/BARvZHrFqAffvgBU6ZMwdSpU2Fubl6YMRFRHkVHK1t9/P2Vzz//HPD1BUxMJA2LiKjYyXUCtH37dmzZsgUODg7o2rUrBg0ahM6dOxdmbESkQfgjIClR+Tjt6Zv9d+4AkyYBkZGAqSmwYYNyeQsiIsoq1wlQv3790K9fP4SFhWHr1q0YM2YMkpKSoFAocPv2bdSqVasw4yQiKJOfXj3fPE+NzlqmVi1gzx7lv0REpJnWo8BcXFwwd+5cPHjwADt27MAnn3yCgQMHomLFihg/fnxhxEhE/y+z5Sc7XbsqJzlk8kNElLM8D4OXyWTw8vLCr7/+iidPnmDSpEn4559/8nSttWvXwtnZGcbGxvD09MTFzGlqNWjdujVkMlmWrWvXrqoyQ4cOzXK8U6dOeYqNqDgSChkyXmedvnnuXKBMGQkCIiIqYfI1EWKmsmXLYsKECbh27ZrW5+7evRve3t6YPXs2rly5gnr16sHLywtPnz7VWH7//v2IjIxUbTdv3oRcLsdnn32mVq5Tp05q5Xbu3JmnuhEVB0IAQTf1sHeHEdKel0FajDky4k2zlJPJJAiOiKgEytNSGAVp5cqVGDVqFIYNGwYAWL9+PQ4dOoQtW7Zg6tSpWcq/u9TGrl27YGpqmiUBMjIygr29feEFTlTIkpKAC2f0cfpvffzrb4CnUer/X5Hpp0OkS/4jTERUIkn62zM1NRUBAQGYNm2aap+enh7at2+P8+fP5+oamzdvRt++fVHmnXb/U6dOoXz58rC2tkbbtm2xYMEClCtXTuM1UlJSkJKSonoeHx+fh9oQ5d+TCBn+9TfAv/76uHhOH6kpb5p0TEwF6tRPx5XradAzSodMLpAabSlhtEREJZekCdCzZ8+QkZEBOzs7tf12dna4c+fOe8+/ePEibt68ic2bN6vt79SpE3r16gUXFxeEhobi22+/RefOnXH+/HmNkzb6+Phg7ty5+asMUR5kZAD//adcqPTgQeDmTQu1445OCrRql4YP26Wj0QfpiI5RHwX2Lk7RRUSUOyW6/Xzz5s1wd3dHkyZN1Pb37dtX9djd3R1169aFq6srTp06hXbt2mW5zrRp0+Dt7a16Hh8fDycnp8ILnHTaixfA0aPKhOevv4Dnz98c09MT8GiUgQ/bp6FVu3RUqaZQ69dTyQnYf+DNaDDXt+4Im5sD1aoVTR2IiEq6XCdA4eHhuSpXqVKlXL+4jY0N5HI5oqPVJzOJjo5+b/+dxMRE7Nq1C/PmzXvv61SpUgU2NjYICQnRmAAZGRnByMgo13ETaUMI5SSFBw8Chw4pFyPNyHhz3Noa6NxZuTq7U51XsLQWOV6v0lu5uXvFQgqaiKiUy3UC5OLionoshPIXtOyt/5oKISCTyZDx9m/29zA0NETDhg3h7++PHj16AAAUCgX8/f0xduzYHM/ds2cPUlJSMDAXU91GREQgNjYWDg4OuY6NKD9SUoB//lEmPAcPAvfvqx+vXVuZ8HTtCjRtCuj//0/ijYickx8iIioYuU6AZDIZKlasiKFDh6Jbt27Q1y+Yu2fe3t4YMmQIGjVqhCZNmsDX1xeJiYmqUWGDBw9GhQoV4OPjo3be5s2b0aNHjywdmxMSEjB37lx88sknsLe3R2hoKCZPnoyqVavCy8urQGIm0iQqCjh8WJnwHDsGJL41aaGhIdCmzZuk563/TxARkQRyncVERERg27Zt8PPzw/r16zFw4ECMGDECNWvWzFcAffr0QUxMDGbNmoWoqCh4eHjgyJEjqo7R4eHh0NNTH/4bHByMM2fO4NixY1muJ5fLcf36dWzbtg0vX76Eo6MjOnbsiPnz5/M2FxUohQIIDHzTgfnyZfXjDg7KZOejj4B27QAzM2niJCKirGQi836WFs6cOQM/Pz/s2bMHtWrVwogRIzBixIgsiUpJFR8fD0tLS8TFxcHCwkJjmRsRcVpd071i8RyuzHpoJyEBOHHiTX+eqCj1440bv2nlqV8f0PZHgp9H8aJtPYDiWZfSUg+i98nN3+9MebqP1aJFC7Ro0QKLFi1Cv3798MUXX+CTTz7JMkkhUWlw//6bvjynTgGpqW+OmZkBHTsqE54uXQDOvUlEVDLkKQE6d+4ctmzZgj179qB69epYu3YtrKysCjg0ooIV/ujN8PG0t1ZaeXf4eHo6cO7cm1ae27fVr1OlirKV56OPgA8/BHhnlYio5Ml1AhQZGYmffvoJfn5+ePHiBQYMGICzZ8+iTp06hRkfUYEIf6Q+gWCq+swLuHABuHdPmfD89Rfw8uWbY3I50KLFm6SnenWuuUVEVNLlOgGqVKkSKlSogCFDhuDjjz+GgYEBFAoFrl+/rlaubt26BR4kUX4lJeZ8vGlTZafmTGXLKm9pde0KeHkp5+ohIqLSI9cJUEZGBsLDwzF//nwsWLAAwJv5gDJpOw8QUVETAlAkGWbZr1AA7u5vRm198IGy5YeIiEqnXCdAYWFhhRkHUaET6TKkx5tCpGX92h88qEx+iIhIN+Q6AapcuXKOx1++fInDhw+/txxRURMCOHHIAGnPTQAhA2RC+e9bOEk4EZFuKbCJex4+fIhBgwYV1OWICkRMtAxjhpjiR19TQMggM0iHQblXUodFREQSK9GrwRPl5OifBljwrTHiXurBwFBAYZgMPdNUjSO4zM2LPj4iIpIOEyAqdeJeyLBwhjGO/KHs7FzTPQMLVyXB0FShGg3m+tacne/OA0RERKUfEyAqVU6f1MecSSaIeaoHuVxg5LgUfD4+BQYG6uXcK0oTHxERFQ+5ToC+//77HI8/fvw438EQ5VVSIrBigTH27FBOy+zsmoFFvq9Rx4PTMhARUVa5ToBWrVr13jKVKlXKVzBEeXHmDNBvgBkiwpUT9wwYkYKvpiTD2ETiwIiIqNjiPEBUYqWkALNmAcuWAULI4VBBgXkrkuDZnK0+RESUswIbBh8REYHPP/+8oC5HlKOrV4FGjYClS5Xz/HT/LBV7j71i8kNERLlSYAlQbGwsNm/eXFCXI9IoPR1YuBBo0gS4eRMoXx747Tdg/srXMLeQOjoiIiopOAqMSoy7d4HBg5UrtwNAz57Ahg2ArS1wI0La2IiIqGQpsBYgosKiUABr1gAeHsrkx8IC+OknYN8+ZfJDRESkLbYAUbH26BEwfDhw4oTyebt2gJ8f4OQkbVxERFSy5ToB6tWrV47HX758md9YiFSEAHbsAMaNA+LiABMTZYfnL78E9NhuSURE+ZTrBMjS0vK9xwcPHpzvgIhiYoAvvgD271c+9/RU3vJyc5M2LiIiKj1ynQD5+fkVZhxEAIA//gBGjQKePgX09YE5c4ApU5SPiYiICgr/rFCxEBcHTJgAbN2qfF6njrLVp359KaMiIqLSir0pSHInTwJ16yqTH5kM+OYb4NIlJj9ERFR42AJEknn9Gvj2W8DXV/ncxQXYtg1o2VLSsIiISAcwASJJXLqknNTwzh3l888/B5YvB8zNpY2LiIh0A2+BUZFKS1N2bG7aVJn8ODgAhw8rZ3Rm8kNEREWFLUBUZG7fVrb6BAQon/ftC6xdC5QtK21cRESke9gCRIVOoQBWrgQaNFAmP9bWwM6dyo3JDxERSYEtQFSoHjwAhg4F/vlH+bxzZ2DTJsDRUcqoiIhI17EFiAqFEMDmzYC7uzL5KVNG2c/n0CEmP0REJD22AFGBi4pSzuZ88KDyeYsWyuHtVapIGxcREVEmtgBRgdq7VzmL88GDgKEhsGwZcOoUkx8iIipeikUCtHbtWjg7O8PY2Bienp64ePFitmVbt24NmUyWZevatauqjBACs2bNgoODA0xMTNC+fXvcu3evKKqis168AAYOBD77DIiNBTw8lB2eJ00C5HKpoyMiIlIneQK0e/dueHt7Y/bs2bhy5Qrq1asHLy8vPH36VGP5/fv3IzIyUrXdvHkTcrkcn332marM0qVL8f3332P9+vW4cOECypQpAy8vLyQnJxdVtXTKsWPKvj4//wzo6QEzZgAXLihbgoiIiIojyROglStXYtSoURg2bBhq1aqF9evXw9TUFFu2bNFYvmzZsrC3t1dtx48fh6mpqSoBEkLA19cXM2bMQPfu3VG3bl389NNPePLkCX777bcirFnpl5gIfPkl4OUFPH4MuLkB584B8+crb38REREVV5ImQKmpqQgICED79u1V+/T09NC+fXucP38+V9fYvHkz+vbtizJlygAAwsLCEBUVpXZNS0tLeHp65vqapC78kXLW5jt3gCtXlJufH1C7NvDDD8oy48YBgYGAp6e0sRIREeWGpKPAnj17hoyMDNjZ2antt7Ozw53MRaJycPHiRdy8eRObN29W7YuKilJd491rZh57V0pKClJSUlTP4+Pjc12H0i78EdCr55vnqdHqx+3tgR07gHbtijYuIiKi/JD8Flh+bN68Ge7u7mjSpEm+ruPj4wNLS0vV5uTkVEARlnxJiW8eK9Kyfl127WLyQ0REJY+kCZCNjQ3kcjmio9WbFaKjo2Fvb5/juYmJidi1axdGjBihtj/zPG2uOW3aNMTFxam2R48eaVuVUk2Rpoe0l6ZIf551tVIuYEpERCWRpLfADA0N0bBhQ/j7+6NHjx4AAIVCAX9/f4wdOzbHc/fs2YOUlBQMHDhQbb+Liwvs7e3h7+8PDw8PAMpbWhcuXMDo0aM1XsvIyAhGRkb5rk9pc+eWHpbPN0b6c4P/3yMAyKQMiYh02I2IOK3Pca9oWQiRUGkg+UzQ3t7eGDJkCBo1aoQmTZrA19cXiYmJGDZsGABg8ODBqFChAnx8fNTO27x5M3r06IFy5cqp7ZfJZJgwYQIWLFiAatWqwcXFBTNnzoSjo6MqyaKc3bmlh/WrjPH30TeJj55xGuRlUpAWyyYfIiIq+SRPgPr06YOYmBjMmjULUVFR8PDwwJEjR1SdmMPDw6Gnp36nLjg4GGfOnMGxY8c0XnPy5MlITEzE559/jpcvX6JFixY4cuQIjI2NC70+Jdm7iY9MJtCsdRouXk+BTF8hcXREREQFR/IECADGjh2b7S2vU6dOZdlXvXp1CCGyvZ5MJsO8efMwb968ggqxVAu6qYcNvuqJT+fuafh8fAr0jRVqo8DexT5ARERUEhWLBIikERgITJpmqjHxqVLtTYvP/gNvRoO5ln1zvrk5UK1aUUZMRJTVnh1++GzgMKnDoBKGCZAOCgwE5s4Ffv8dAAyyTXwyVXprVgD3ikUWJhFRFiePHc6yb91KH9iUV3abaNOxS1GHRCUUEyAdop74KNft6tw9FZ+PT4FLVfbxIaLib8LIAajXsAkMDAxU+xLi47Fj0zpAJisRCRBHsxUPTIB0gKbEp18/5aKlaWavpQ2OiEgLc5etxv5d2zFp1kLUrFMPANCpWV1s/vWgxJFRSVOiZ4KmnF25AnTvDjRooEx+9PSAAQOAW7eUy1fUqCF1hERE2unRZyAWr96IVYtmY73vEmRkZEAm4/xkpD0mQKVQZuLTsCHwxx9MfIiodHGsWAkbfj4AExNTDP2kM9JSUqUOiUog3gIrRa5cUd7q+uMP5XM9PaB/f+WtrurVpY2NiKggyWQyDPnfODRv3R6njv8ldThUArEFqBQICAA+/li9xWfgQOD2bWD7diY/RFR63Ll1HZ95tUDvzh8iJDgIqxbNxo/fLUNHzzq4G3RT6vBy7dGDMIzo/RE6N6+HZXO/RUpysurYwO4dJIxMdzABKsEyE59GjYA//2TiQ0Sl35LZUzF64lQMGPY/jBnyGTp93AsX70Vi6tzFWDF/ptTh5drC6V+jQ5fuWPHDNrx4EYtR/bojMeEVACA1Jfk9Z1NBYAJUAmlKfAYNAoKCmPgQUemWmPAKbTt9hO69B0AIoNsnfQEAbTt9hOexMRJHl3vPY2PQd+go1KrrgUW+G9CybUeM6tsdr+LjAHbqLhLsA1SCXL6s7ONz8P9He2Z2bp4xA3BzkzY2IqKi8PYySI2btcj2WHGXnKzeyjNq3NcwMDDEqL7dkZSQIFFUuoUtQCXA5ctAt25A48bK5OftFp+ffmLyQ0S6o5xNeSS8igcALFy1XrU/JjoKhkYlZ8HrKlXdcObkCbV9Q78Yhy49PsWjh2ESRaVb2AJUjGlq8Rk4EJg+nUkPEemm9T/v17jf2MQEK9ZvLdpg8mHp2i1Z5i+Kf/kSgz8fC69uvSSKSrewBagYunQJ+Ogj9RafwYOBO3eAbduY/BARvcvcwhIOFZzeX7CYCAu9i/7d2qpGs40Z0hvtG9dER886iHv5QurwdAIToGIkM/Fp0gQ4dChr4sOV14mISofFs6bkMJpthtTh6QQmQMWApsRnyBAmPkREpVVpGc1WkrEPkIQuXVL28Tl0SPk8s3Pz9OlMeoiISrPSMpqtJGMCVIjCHwFJicrHaU/f7L9/H/DzAw4fVj6Xy990bmbiQ0RU+mWOZjMztyjRo9lKMiZAhST8EdCr55vnqdFZy8jlb1p8qlYtutiIiEhapWU0W0nGBKiQZLb8AIAiTZ7leLduwMqVTHyIiOgNcwtLmFtYSh2GTmAn6EIm0vWQ/twsy/45c5j8EBERSYUtQIVMpq+AzCgNIsVA6lCIiIgKzI2IOK3Pca9YfFq32AJUBPQtk6QOgYiIiN7CBKgIcGFfIiKi4oUJUCExLZPzcXPzoomDiIioKN0NuoUDu7bj1rVAqUPJEROgQlLJCdh/ANixQ7kFBLzZ7t7lfD9ERFQ6jOz7MWKfKWevPvrnAXw56FOc/ccfX38xGHt2+EkcXfbYCboQVXprXT73itLFQUREVFhexD5DORtbAMD2Tevw029H4VixEuJevMDw3l3x2cBhEkeoGVuAiIiIKM9SU1ORkZEBQLmMh2PFSgAAS2trFOdVPZgAERERUZ517v4JvvlyGMLD7qNDl+748fvlePzoIXb/tBkVK1WWOrxs8RYYERER5dmX3tOwY/MPGNGnG2KfPUVGejq2rv8enbt/gvkr1kkdXraYABEREVG+DBwxGgNHjEZiwitkpGfAwspK6pDei7fAiIiIKM8ePQjDiN4foXPzeli3wgdGxm9Wsx/YvYOEkeWMCRARERHl2cLpX6NDl+5Y8cM2vHgRi1H9uiMx4RUAIDUlWeLosscEiIiIiPLseWwM+g4dhVp1PbDIdwNatu2IUX2741V8XLFeCkHyBGjt2rVwdnaGsbExPD09cfHixRzLv3z5EmPGjIGDgwOMjIzg5uaGw4cPq47PmTMHMplMbatRo0ZhV4OIiEgnJSert/KMGvc1On7UE6P6dkdSQoJEUb2fpJ2gd+/eDW9vb6xfvx6enp7w9fWFl5cXgoODUb58+SzlU1NT0aFDB5QvXx579+5FhQoV8PDhQ1i909mqdu3aOHHihOq5vj77ehMRERWGKlXdcObkCbRo0161b+gX46CnJ8OKBTMljCxnkmYGK1euxKhRozBsmHKWyPXr1+PQoUPYsmULpk6dmqX8li1b8Pz5c5w7dw4GBgYAAGdn5yzl9PX1YW9vX6ixExEREbB07RaN+wd/PhZe3XoVcTS5J9ktsNTUVAQEBKB9+zcZo56eHtq3b4/z589rPOePP/5A06ZNMWbMGNjZ2aFOnTpYtGiRagbKTPfu3YOjoyOqVKmCAQMGIDw8vFDrQkREpKsMjYxgaGSk8Zidg2MRR5N7krUAPXv2DBkZGbCzs1Pbb2dnhzt37mg85/79+/j7778xYMAAHD58GCEhIfjyyy+RlpaG2bNnAwA8PT2xdetWVK9eHZGRkZg7dy5atmyJmzdvwjybJdhTUlKQkpKieh4fH19AtSQiIqLiqER1jlEoFChfvjx+/PFHyOVyNGzYEI8fP8ayZctUCVDnzp1V5evWrQtPT09UrlwZv/76K0aMGKHxuj4+Ppg7d26R1IGIiIikJ9ktMBsbG8jlckRHR6vtj46Ozrb/joODA9zc3CCXy1X7atasiaioKKSmpmo8x8rKCm5ubggJCck2lmnTpiEuLk61PXr0KA81IiIiopJCsgTI0NAQDRs2hL+/v2qfQqGAv78/mjZtqvGc5s2bIyQkBAqFQrXv7t27cHBwgKGhocZzEhISEBoaCgcHh2xjMTIygoWFhdpGREREpZek8wB5e3tj48aN2LZtG4KCgjB69GgkJiaqRoUNHjwY06ZNU5UfPXo0nj9/jq+++gp3797FoUOHsGjRIowZM0ZVZtKkSfjnn3/w4MEDnDt3Dj179oRcLke/fv2KvH5ERERUPEnaB6hPnz6IiYnBrFmzEBUVBQ8PDxw5ckTVMTo8PBx6em9yNCcnJxw9ehQTJ05E3bp1UaFCBXz11VeYMmWKqkxERAT69euH2NhY2NraokWLFvjvv/9ga2tb5PUjIiKi4knyTtBjx47F2LFjNR47depUln1NmzbFf//9l+31du3aVVChERERUSkl+VIYREREREWNCRARERHpHCZAREREpHOYABEREZHOYQJEREREOocJEBEREekcJkBERESkc5gAERERkc5hAkREREQ6hwkQERER6RwmQERERKRzmAARERGRzmECRERERDqHCRARERHpHCZAREREpHOYABEREZHOYQJEREREOocJEBEREekcJkBERESkc5gAERERkc5hAkREREQ6hwkQERER6RwmQERERKRzmAARERGRzmECRERERDqHCRARERHpHCZAREREpHOYABEREZHOYQJEREREOocJEBEREekcJkBERESkc5gAERERkc5hAkREREQ6hwkQERER6RwmQERERKRz9KUOoDgSQgAA4uPjsy2T8Cr7Y5rEx8vyFVNhYT2KF9ajeNG2HkDxrAvrUbywHoUn8+925t/xnDAB0uDVq1cAACcnJ4kjISIiIm29evUKlpaWOZaRidykSTpGoVDgyZMnMDc3h0yW/2w1Pj4eTk5OePToESwsLAogQmmwHsUL61H8lJa6sB7FC+uRe0IIvHr1Co6OjtDTy7mXD1uANNDT00PFihUL/LoWFhYl+subifUoXliP4qe01IX1KF5Yj9x5X8tPJnaCJiIiIp3DBIiIiIh0DhOgImBkZITZs2fDyMhI6lDyhfUoXliP4qe01IX1KF5Yj8LBTtBERESkc9gCRERERDqHCRARERHpHCZAREREpHOYABEREZHOYQJUQNauXQtnZ2cYGxvD09MTFy9ezLH8nj17UKNGDRgbG8Pd3R2HDx8uokhzpk09bt26hU8++QTOzs6QyWTw9fUtukDfQ5t6bNy4ES1btoS1tTWsra3Rvn37935+RUWbeuzfvx+NGjWClZUVypQpAw8PD2zfvr0Io82etj8fmXbt2gWZTIYePXoUboBa0KYuW7duhUwmU9uMjY2LMNrsafuZvHz5EmPGjIGDgwOMjIzg5uZWLH5vaVOP1q1bZ/k8ZDIZunbtWoQRa6bt5+Hr64vq1avDxMQETk5OmDhxIpKTk4so2uxpU4+0tDTMmzcPrq6uMDY2Rr169XDkyJGiC1ZQvu3atUsYGhqKLVu2iFu3bolRo0YJKysrER0drbH82bNnhVwuF0uXLhW3b98WM2bMEAYGBuLGjRtFHLk6betx8eJFMWnSJLFz505hb28vVq1aVbQBZ0PbevTv31+sXbtWBAYGiqCgIDF06FBhaWkpIiIiijhyddrW4+TJk2L//v3i9u3bIiQkRPj6+gq5XC6OHDlSxJGr07YemcLCwkSFChVEy5YtRffu3Ysm2PfQti5+fn7CwsJCREZGqraoqKgijjorbeuRkpIiGjVqJLp06SLOnDkjwsLCxKlTp8TVq1eLOHJ12tYjNjZW7bO4efOmkMvlws/Pr2gDf4e29fj555+FkZGR+Pnnn0VYWJg4evSocHBwEBMnTiziyNVpW4/JkycLR0dHcejQIREaGirWrVsnjI2NxZUrV4okXiZABaBJkyZizJgxqucZGRnC0dFR+Pj4aCzfu3dv0bVrV7V9np6e4n//+1+hxvk+2tbjbZUrVy42CVB+6iGEEOnp6cLc3Fxs27atsELMlfzWQwgh6tevL2bMmFEY4eVaXuqRnp4umjVrJjZt2iSGDBlSbBIgbevi5+cnLC0tiyi63NO2Hj/88IOoUqWKSE1NLaoQcyW/PyOrVq0S5ubmIiEhobBCzBVt6zFmzBjRtm1btX3e3t6iefPmhRrn+2hbDwcHB7FmzRq1fb169RIDBgwo1Dgz8RZYPqWmpiIgIADt27dX7dPT00P79u1x/vx5jeecP39erTwAeHl5ZVu+KOSlHsVRQdQjKSkJaWlpKFu2bGGF+V75rYcQAv7+/ggODsaHH35YmKHmKK/1mDdvHsqXL48RI0YURZi5kte6JCQkoHLlynByckL37t1x69atogg3W3mpxx9//IGmTZtizJgxsLOzQ506dbBo0SJkZGQUVdhZFMTP+ubNm9G3b1+UKVOmsMJ8r7zUo1mzZggICFDdXrp//z4OHz6MLl26FEnMmuSlHikpKVluCZuYmODMmTOFGmsmJkD59OzZM2RkZMDOzk5tv52dHaKiojSeExUVpVX5opCXehRHBVGPKVOmwNHRMUuSWpTyWo+4uDiYmZnB0NAQXbt2xerVq9GhQ4fCDjdbeanHmTNnsHnzZmzcuLEoQsy1vNSlevXq2LJlC37//Xfs2LEDCoUCzZo1Q0RERFGErFFe6nH//n3s3bsXGRkZOHz4MGbOnIkVK1ZgwYIFRRGyRvn9Wb948SJu3ryJkSNHFlaIuZKXevTv3x/z5s1DixYtYGBgAFdXV7Ru3RrffvttUYSsUV7q4eXlhZUrV+LevXtQKBQ4fvw49u/fj8jIyKIImQkQ0dsWL16MXbt24cCBA8Wms6o2zM3NcfXqVVy6dAkLFy6Et7c3Tp06JXVYufbq1SsMGjQIGzduhI2NjdTh5FvTpk0xePBgeHh4oFWrVti/fz9sbW2xYcMGqUPTikKhQPny5fHjjz+iYcOG6NOnD6ZPn47169dLHVqebd68Ge7u7mjSpInUoWjt1KlTWLRoEdatW4crV65g//79OHToEObPny91aFr57rvvUK1aNdSoUQOGhoYYO3Yshg0bBj29oklN9IvkVUoxGxsbyOVyREdHq+2Pjo6Gvb29xnPs7e21Kl8U8lKP4ig/9Vi+fDkWL16MEydOoG7duoUZ5nvltR56enqoWrUqAMDDwwNBQUHw8fFB69atCzPcbGlbj9DQUDx48ADdunVT7VMoFAAAfX19BAcHw9XVtXCDzkZB/IwYGBigfv36CAkJKYwQcyUv9XBwcICBgQHkcrlqX82aNREVFYXU1FQYGhoWasya5OfzSExMxK5duzBv3rzCDDFX8lKPmTNnYtCgQarWK3d3dyQmJuLzzz/H9OnTiyyBeFte6mFra4vffvsNycnJiI2NhaOjI6ZOnYoqVaoURchsAcovQ0NDNGzYEP7+/qp9CoUC/v7+aNq0qcZzmjZtqlYeAI4fP55t+aKQl3oUR3mtx9KlSzF//nwcOXIEjRo1KopQc1RQn4dCoUBKSkphhJgr2tajRo0auHHjBq5evaraPv74Y7Rp0wZXr16Fk5NTUYavpiA+k4yMDNy4cQMODg6FFeZ75aUezZs3R0hIiCoZBYC7d+/CwcFBkuQHyN/nsWfPHqSkpGDgwIGFHeZ75aUeSUlJWZKczORUSLS8Z34+D2NjY1SoUAHp6enYt28funfvXtjhKhVJV+tSbteuXcLIyEhs3bpV3L59W3z++efCyspKNdx10KBBYurUqaryZ8+eFfr6+mL58uUiKChIzJ49u9gMg9emHikpKSIwMFAEBgYKBwcHMWnSJBEYGCju3bsnVRWEENrXY/HixcLQ0FDs3btXbYjsq1evpKqCEEL7eixatEgcO3ZMhIaGitu3b4vly5cLfX19sXHjRqmqIITQvh7vKk6jwLSty9y5c8XRo0dFaGioCAgIEH379hXGxsbi1q1bUlVBCKF9PcLDw4W5ubkYO3asCA4OFgcPHhTly5cXCxYskKoKQoi8f7datGgh+vTpU9ThZkvbesyePVuYm5uLnTt3ivv374tjx44JV1dX0bt3b6mqIITQvh7//fef2LdvnwgNDRX//vuvaNu2rXBxcREvXrwokniZABWQ1atXi0qVKglDQ0PRpEkT8d9//6mOtWrVSgwZMkSt/K+//irc3NyEoaGhqF27tjh06FARR6yZNvUICwsTALJsrVq1KvrA36FNPSpXrqyxHrNnzy76wN+hTT2mT58uqlatKoyNjYW1tbVo2rSp2LVrlwRRZ6Xtz8fbilMCJIR2dZkwYYKqrJ2dnejSpUuRzXHyPtp+JufOnROenp7CyMhIVKlSRSxcuFCkp6cXcdRZaVuPO3fuCADi2LFjRRxpzrSpR1pampgzZ45wdXUVxsbGwsnJSXz55ZdFljjkRJt6nDp1StSsWVMYGRmJcuXKiUGDBonHjx8XWawyISRqLyMiIiKSCPsAERERkc5hAkREREQ6hwkQERER6RwmQERERKRzmAARERGRzmECRERERDqHCRARERHpHCZARCSpU6dOQSaT4eXLl0X6ulu3boWVlVW+rvHgwQPIZDJcvXo12zJS1Y+IcsYEiIgKjUwmy3GbM2eO1CESkY7iavBEVGgiIyNVj3fv3o1Zs2YhODhYtc/MzAyXL1/W+rpSrUBORKUHW4CIqNDY29urNktLS8hkMrV9ZmZmqrIBAQFo1KgRTE1N0axZM7VEac6cOfDw8MCmTZvg4uICY2NjAMDLly8xcuRI2NrawsLCAm3btsW1a9dU5127dg1t2rSBubk5LCws0LBhwywJ19GjR1GzZk2YmZmhU6dOakmbQqHAvHnzULFiRRgZGcHDwwNHjhzJsc6HDx+Gm5sbTExM0KZNGzx48EDt+MOHD9GtWzdYW1ujTJkyqF27Ng4fPqz1e0tE+cMEiIiKhenTp2PFihW4fPky9PX1MXz4cLXjISEh2LdvH/bv36/qc/PZZ5/h6dOn+OuvvxAQEIAGDRqgXbt2eP78OQBgwIABqFixIi5duoSAgABMnToVBgYGqmsmJSVh+fLl2L59O/7991+Eh4dj0qRJquPfffcdVqxYgeXLl+P69evw8vLCxx9/jHv37mmsw6NHj9CrVy9069YNV69exciRIzF16lS1MmPGjEFKSgr+/fdf3LhxA0uWLFFLBImoiBTZsqtEpNP8/PyEpaVllv0nT54UAMSJEydU+w4dOiQAiNevXwshhJg9e7YwMDAQT58+VZU5ffq0sLCwEMnJyWrXc3V1FRs2bBBCCGFubi62bt2abTwAREhIiGrf2rVrhZ2dneq5o6OjWLhwodp5jRs3Fl9++aUQQoiwsDABQAQGBgohhJg2bZqoVauWWvkpU6YIAKqVut3d3cWcOXM0xkRERYctQERULNStW1f12MHBAQDw9OlT1b7KlSvD1tZW9fzatWtISEhAuXLlYGZmptrCwsIQGhoKAPD29sbIkSPRvn17LF68WLU/k6mpKVxdXdVeN/M14+Pj8eTJEzRv3lztnObNmyMoKEhjHYKCguDp6am2r2nTpmrPx48fjwULFqB58+aYPXs2rl+/nvMbQ0SFggkQERULb9+akslkAJR9cDKVKVNGrXxCQgIcHBxw9epVtS04OBjffPMNAGXfoVu3bqFr1674+++/UatWLRw4cEDja2a+rhCiwOv2tpEjR+L+/fsYNGgQbty4gUaNGmH16tWF+ppElBUTICIqkRo0aICoqCjo6+ujatWqapuNjY2qnJubGyZOnIhjx46hV69e8PPzy9X1LSws4OjoiLNnz6rtP3v2LGrVqqXxnJo1a+LixYtq+/77778s5ZycnPDFF19g//79+Prrr7Fx48ZcxUREBYcJEBGVSO3bt0fTpk3Ro0cPHDt2DA8ePMC5c+cwffp0XL58Ga9fv8bYsWNx6tQpPHz4EGfPnsWlS5dQs2bNXL/GN998gyVLlmD37t0IDg7G1KlTcfXqVXz11Vcay3/xxRe4d+8evvnmGwQHB+OXX37B1q1b1cpMmDABR48eRVhYGK5cuYKTJ09qFRMRFQzOA0REJZJMJsPhw4cxffp0DBs2DDExMbC3t8eHH34IOzs7yOVyxMbGYvDgwYiOjoaNjQ169eqFuXPn5vo1xo8fj7i4OHz99dd4+vQpatWqhT/++APVqlXTWL5SpUrYt28fJk6ciNWrV6NJkyZYtGiR2oi2jIwMjBkzBhEREbCwsECnTp2watWqfL8fRKQdmSjsG95ERERExQxvgREREZHOYQJEREREOocJEBEREekcJkBERESkc5gAERERkc5hAkREREQ6hwkQERER6RwmQERERKRzmAARERGRzmECRERERDqHCRARERHpHCZAREREpHP+D+IGKO7jHSQWAAAAAElFTkSuQmCC",
      "text/plain": [
       "<Figure size 640x480 with 1 Axes>"
      ]
     },
     "metadata": {},
     "output_type": "display_data"
    }
   ],
   "source": [
    "plot_model_accuracies(scores=result_df.ensemble_score, correct_indicators=result_df.response_correct)"
   ]
  },
  {
   "cell_type": "markdown",
   "metadata": {},
   "source": [
    "#### 3.2 Precision, Recall, F1-Score of Hallucination Detection"
   ]
  },
  {
   "cell_type": "markdown",
   "metadata": {},
   "source": [
    "Lastly, we compute the optimal threshold for binarizing confidence scores, using F1-score as the objective. Using this threshold, we compute precision, recall, and F1-score for black box scorer predictions of whether responses are correct."
   ]
  },
  {
   "cell_type": "code",
   "execution_count": 12,
   "metadata": {
    "tags": []
   },
   "outputs": [
    {
     "name": "stdout",
     "output_type": "stream",
     "text": [
      "BS Detector F1-optimal threshold: 0.39\n"
     ]
    }
   ],
   "source": [
    "# instantiate UQLM tuner object for threshold selection\n",
    "t = Tuner()\n",
    "\n",
    "# Define score vector and corresponding correct indicators (i.e. ground truth)\n",
    "y_scores = result_df[\"ensemble_score\"]  # confidence score\n",
    "correct_indicators = (result_df.response_correct) * 1  # Whether responses is actually correct\n",
    "\n",
    "# Solve for threshold that maximizes F1-score\n",
    "best_threshold = t.tune_threshold(y_scores=y_scores, correct_indicators=correct_indicators, thresh_objective=\"fbeta_score\")\n",
    "y_pred = [(s > best_threshold) * 1 for s in y_scores]  # predicts whether response is correct based on confidence score\n",
    "print(f\"BS Detector F1-optimal threshold: {best_threshold}\")"
   ]
  },
  {
   "cell_type": "code",
   "execution_count": 13,
   "metadata": {
    "tags": []
   },
   "outputs": [
    {
     "name": "stdout",
     "output_type": "stream",
     "text": [
      "BS Detector precision: 0.7951807228915663\n",
      "BS Detector recall: 0.9850746268656716\n",
      "BS Detector f1-score: 0.88\n"
     ]
    }
   ],
   "source": [
    "# evaluate precision, recall, and f1-score of BS Detector predictions of correctness\n",
    "print(f\"BS Detector precision: {precision_score(y_true=correct_indicators, y_pred=y_pred)}\")\n",
    "print(f\"BS Detector recall: {recall_score(y_true=correct_indicators, y_pred=y_pred)}\")\n",
    "print(f\"BS Detector f1-score: {f1_score(y_true=correct_indicators, y_pred=y_pred)}\")"
   ]
  },
  {
   "cell_type": "markdown",
   "metadata": {},
   "source": [
    "© 2025 CVS Health and/or one of its affiliates. All rights reserved."
   ]
  }
 ],
 "metadata": {
  "environment": {
   "kernel": "uqlm",
   "name": "workbench-notebooks.m125",
   "type": "gcloud",
   "uri": "us-docker.pkg.dev/deeplearning-platform-release/gcr.io/workbench-notebooks:m125"
  },
  "kernelspec": {
   "display_name": "uqlm-FhxZH16K-py3.10",
   "language": "python",
   "name": "python3"
  },
  "language_info": {
   "codemirror_mode": {
    "name": "ipython",
    "version": 3
   },
   "file_extension": ".py",
   "mimetype": "text/x-python",
   "name": "python",
   "nbconvert_exporter": "python",
   "pygments_lexer": "ipython3",
   "version": "3.10.12"
  }
 },
 "nbformat": 4,
 "nbformat_minor": 4
}<|MERGE_RESOLUTION|>--- conflicted
+++ resolved
@@ -76,12 +76,7 @@
     "from sklearn.metrics import precision_score, recall_score, f1_score\n",
     "\n",
     "from uqlm import UQEnsemble\n",
-    "from uqlm.utils import (\n",
-    "    load_example_dataset,\n",
-    "    math_postprocessor,\n",
-    "    plot_model_accuracies,\n",
-    "    Tuner,\n",
-    ")"
+    "from uqlm.utils import load_example_dataset, math_postprocessor, plot_model_accuracies, Tuner"
    ]
   },
   {
@@ -457,14 +452,7 @@
     }
    ],
    "source": [
-<<<<<<< HEAD
-    "results = await bsd.generate_and_score(\n",
-    "    prompts=prompts,\n",
-    "    num_responses=5,\n",
-    ")\n",
-=======
     "results = await bsd.generate_and_score(prompts=prompts, num_responses=5)\n",
->>>>>>> b3a03e90
     "\n",
     "# # alternative approach: directly score if responses already generated\n",
     "# results = bsd.score(prompts=prompts, responses=responses, sampled_responses=sampled_responses)"

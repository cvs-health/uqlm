--- conflicted
+++ resolved
@@ -1079,11 +1079,8 @@
  ],
  "metadata": {
   "environment": {
-<<<<<<< HEAD
-   "kernel": "uqlm_my_test",
-=======
+
    "kernel": "uqlm",
->>>>>>> 76a3034c
    "name": "workbench-notebooks.m126",
    "type": "gcloud",
    "uri": "us-docker.pkg.dev/deeplearning-platform-release/gcr.io/workbench-notebooks:m126"

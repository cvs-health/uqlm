{
 "cells": [
  {
   "cell_type": "markdown",
   "metadata": {},
   "source": [
    "# 🎯 Tunable Ensemble for LLM Uncertainty (Advanced)\n",
    "\n",
    "<div style=\"background-color: rgba(200, 200, 200, 0.1); padding: 20px; border-radius: 8px; margin-bottom: 20px; border: 1px solid rgba(127, 127, 127, 0.2); max-width: 97.5%; overflow-wrap: break-word;\">\n",
    "  <p style=\"font-size: 16px; line-height: 1.6\">\n",
    "Ensemble UQ methods combine multiple individual scorers to provide a more robust uncertainty estimate. They offer high flexibility and customizability, allowing you to tailor the ensemble to specific use cases. This ensemble can leverage any combination of black-box, white-box, or LLM-as-a-Judge scorers offered by <code>uqlm</code>. Below is a list of the available scorers:\n",
    "\n",
    "#### Black-Box (Consistency) Scorers\n",
    "*   Non-Contradiction Probability ([Chen & Mueller, 2023](https://arxiv.org/abs/2308.16175); [Lin et al., 2025](https://arxiv.org/abs/2305.19187); [Manakul et al., 2023](https://arxiv.org/abs/2303.08896))\n",
    "*   Semantic Negentropy (based on [Farquhar et al., 2024](https://www.nature.com/articles/s41586-024-07421-0); [Kuhn et al., 2023](https://arxiv.org/pdf/2302.09664))\n",
    "*   Exact Match ([Cole et al., 2023](https://arxiv.org/abs/2305.14613); [Chen & Mueller, 2023](https://arxiv.org/abs/2308.16175))\n",
    "*   BERT-score ([Manakul et al., 2023](https://arxiv.org/abs/2303.08896); [Zheng et al., 2020](https://arxiv.org/abs/1904.09675))\n",
    "*   BLUERT ([Sellam et al., 2020](https://arxiv.org/abs/2004.04696))\n",
    "*   Normalized Cosine Similarity ([Shorinwa et al., 2024](https://arxiv.org/pdf/2412.05563); [HuggingFace](https://huggingface.co/sentence-transformers/all-MiniLM-L6-v2))\n",
    "\n",
    "#### White-Box (Token-Probability-Based) Scorers\n",
    "*   Minimum token probability ([Manakul et al., 2023](https://arxiv.org/abs/2303.08896))\n",
    "*   Length-Normalized Joint Token Probability ([Malinin & Gales, 2021](https://arxiv.org/pdf/2002.07650))\n",
    "\n",
    "#### LLM-as-a-Judge Scorers\n",
    "*   Categorical LLM-as-a-Judge ([Manakul et al., 2023](https://arxiv.org/abs/2303.08896); [Chen & Mueller, 2023](https://arxiv.org/abs/2308.16175); [Luo et al., 2023](https://arxiv.org/pdf/2303.15621))\n",
    "*   Continuous LLM-as-a-Judge ([Xiong et al., 2024](https://arxiv.org/pdf/2306.13063))\n",
    "</p>\n",
    "</div>\n",
    "    \n",
    "## 📊 What You'll Do in This Demo\n",
    "\n",
    "<div style=\"display: flex; margin-bottom: 15px; align-items: center\">\n",
    "  <div style=\"background-color: #34a853; color: white; border-radius: 50%; width: 30px; height: 30px; display: flex; justify-content: center; align-items: center; margin-right: 15px; flex-shrink: 0\"><strong>1</strong></div>\n",
    "  <div>\n",
    "    <p style=\"margin: 0; font-weight: bold\"><a href=#section1>Set up LLM and prompts.</a></p>\n",
    "    <p style=\"margin: 0; color: rgba(95, 99, 104, 0.8)\">Set up LLM instance and load example data prompts.</p>\n",
    "  </div>\n",
    "</div>\n",
    "\n",
    "<div style=\"display: flex; margin-bottom: 15px; align-items: center\">\n",
    "  <div style=\"background-color: #34a853; color: white; border-radius: 50%; width: 30px; height: 30px; display: flex; justify-content: center; align-items: center; margin-right: 15px; flex-shrink: 0\"><strong>2</strong></div>\n",
    "  <div>\n",
    "    <p style=\"margin: 0; font-weight: bold\"><a href=#section2>Tune Ensemble Weights</a></p>\n",
    "    <p style=\"margin: 0; color: rgba(95, 99, 104, 0.8)\">Tune the ensemble weights on a set of tuning prompts. You will execute a single <code>UQEnsemble.tune()</code> method that will generate responses, compute confidence scores, and optimize weights using a provided answer key corresponding to the provided questions.</p>\n",
    "  </div>\n",
    "</div>\n",
    "\n",
    "<div style=\"display: flex; margin-bottom: 15px; align-items: center\">\n",
    "  <div style=\"background-color: #34a853; color: white; border-radius: 50%; width: 30px; height: 30px; display: flex; justify-content: center; align-items: center; margin-right: 15px; flex-shrink: 0\"><strong>3</strong></div>\n",
    "  <div>\n",
    "    <p style=\"margin: 0; font-weight: bold\"><a href=#section3>Generate LLM Responses and Confidence Scores with Tuned Ensemble.</a></p>\n",
    "    <p style=\"margin: 0; color: rgba(95, 99, 104, 0.8)\">Generate and score LLM responses to the example questions using the tuned <code>UQEnsemble()</code> object.</p>\n",
    "  </div>\n",
    "</div>\n",
    "\n",
    "<div style=\"display: flex; margin-bottom: 25px; align-items: center\">\n",
    "  <div style=\"background-color: #34a853; color: white; border-radius: 50%; width: 30px; height: 30px; display: flex; justify-content: center; align-items: center; margin-right: 15px; flex-shrink: 0\"><strong>4</strong></div>\n",
    "  <div>\n",
    "    <p style=\"margin: 0; font-weight: bold\"><a href=#section4>Evaluate Hallucination Detection Performance.</a></p>\n",
    "    <p style=\"margin: 0; color: rgba(95, 99, 104, 0.8)\">Visualize LLM accuracy at different thresholds of the ensemble score that combines various scorers. Compute precision, recall, and F1-score of hallucination detection.</p>\n",
    "  </div>\n",
    "</div>\n",
    "\n",
    "## ⚖️ Advantages & Limitations\n",
    "\n",
    "<div style=\"display: flex; gap: 20px\">\n",
    "  <div style=\"flex: 1; background-color: rgba(0, 200, 0, 0.1); padding: 15px; border-radius: 8px; border: 1px solid rgba(0, 200, 0, 0.2)\">\n",
    "    <h3 style=\"color: #2e8b57; margin-top: 0\">Pros</h3>\n",
    "    <ul style=\"margin-bottom: 0\">\n",
    "      <li><strong>Highly Flexible:</strong> Versatile and adaptable to various tasks and question types.</li>\n",
    "      <li><strong>Highly Customizable:</strong> Ensemble weights can be tuned for optimal performance on a specific use case.</li>\n",
    "    </ul>\n",
    "  </div>\n",
    "  \n",
    "  <div style=\"flex: 1; background-color: rgba(200, 0, 0, 0.1); padding: 15px; border-radius: 8px; border: 1px solid rgba(200, 0, 0, 0.2)\">\n",
    "    <h3 style=\"color: #b22222; margin-top: 0\">Cons</h3>\n",
    "    <ul style=\"margin-bottom: 0\">\n",
    "      <li><strong>Requires More Setup:</strong> Not quite \"off-the-shelf\"; requires some effort to configure and tune the ensemble.</li>\n",
    "      <li><strong>Best for Advanced Users:</strong> Optimizing the ensemble requires a deeper understanding of the individual scorers.</li>\n",
    "    </ul>\n",
    "  </div>\n",
    "</div>"
   ]
  },
  {
   "cell_type": "code",
   "execution_count": 1,
   "metadata": {
    "tags": []
   },
   "outputs": [],
   "source": [
    "import numpy as np\n",
    "from sklearn.metrics import precision_score, recall_score, f1_score\n",
    "\n",
    "from uqlm import UQEnsemble\n",
    "from uqlm.utils import load_example_dataset, math_postprocessor, plot_model_accuracies"
   ]
  },
  {
   "cell_type": "markdown",
   "metadata": {},
   "source": [
    "<a id='section1'></a>\n",
    "## 1. Set up LLM and Prompts"
   ]
  },
  {
   "cell_type": "markdown",
   "metadata": {},
   "source": [
    "In this demo, we will illustrate this approach using a set of math questions from the [GSM8K benchmark](https://github.com/openai/grade-school-math). To implement with your use case, simply **replace the example prompts with your data**.  "
   ]
  },
  {
   "cell_type": "code",
   "execution_count": 2,
   "metadata": {
    "tags": []
   },
   "outputs": [
    {
     "name": "stdout",
     "output_type": "stream",
     "text": [
      "Loading dataset - gsm8k...\n",
      "Processing dataset...\n",
      "Dataset ready!\n"
     ]
    },
    {
     "data": {
      "text/html": [
       "<div>\n",
       "<style scoped>\n",
       "    .dataframe tbody tr th:only-of-type {\n",
       "        vertical-align: middle;\n",
       "    }\n",
       "\n",
       "    .dataframe tbody tr th {\n",
       "        vertical-align: top;\n",
       "    }\n",
       "\n",
       "    .dataframe thead th {\n",
       "        text-align: right;\n",
       "    }\n",
       "</style>\n",
       "<table border=\"1\" class=\"dataframe\">\n",
       "  <thead>\n",
       "    <tr style=\"text-align: right;\">\n",
       "      <th></th>\n",
       "      <th>question</th>\n",
       "      <th>answer</th>\n",
       "    </tr>\n",
       "  </thead>\n",
       "  <tbody>\n",
       "    <tr>\n",
       "      <th>0</th>\n",
       "      <td>Natalia sold clips to 48 of her friends in Apr...</td>\n",
       "      <td>72</td>\n",
       "    </tr>\n",
       "    <tr>\n",
       "      <th>1</th>\n",
       "      <td>Weng earns $12 an hour for babysitting. Yester...</td>\n",
       "      <td>10</td>\n",
       "    </tr>\n",
       "    <tr>\n",
       "      <th>2</th>\n",
       "      <td>Betty is saving money for a new wallet which c...</td>\n",
       "      <td>5</td>\n",
       "    </tr>\n",
       "    <tr>\n",
       "      <th>3</th>\n",
       "      <td>Julie is reading a 120-page book. Yesterday, s...</td>\n",
       "      <td>42</td>\n",
       "    </tr>\n",
       "    <tr>\n",
       "      <th>4</th>\n",
       "      <td>James writes a 3-page letter to 2 different fr...</td>\n",
       "      <td>624</td>\n",
       "    </tr>\n",
       "  </tbody>\n",
       "</table>\n",
       "</div>"
      ],
      "text/plain": [
       "                                            question answer\n",
       "0  Natalia sold clips to 48 of her friends in Apr...     72\n",
       "1  Weng earns $12 an hour for babysitting. Yester...     10\n",
       "2  Betty is saving money for a new wallet which c...      5\n",
       "3  Julie is reading a 120-page book. Yesterday, s...     42\n",
       "4  James writes a 3-page letter to 2 different fr...    624"
      ]
     },
     "execution_count": 2,
     "metadata": {},
     "output_type": "execute_result"
    }
   ],
   "source": [
    "# Load example dataset (GSM8K)\n",
    "gsm8k = load_example_dataset(\"gsm8k\", n=100)\n",
    "gsm8k.head()"
   ]
  },
  {
   "cell_type": "code",
   "execution_count": 3,
   "metadata": {
    "tags": []
   },
   "outputs": [],
   "source": [
    "gsm8k_tune = gsm8k.iloc[0:50]\n",
    "gsm8k_test = gsm8k.iloc[50:100]"
   ]
  },
  {
   "cell_type": "code",
   "execution_count": 4,
   "metadata": {
    "tags": []
   },
   "outputs": [],
   "source": [
    "# Define prompts\n",
    "MATH_INSTRUCTION = \"When you solve this math problem only return the answer with no additional text.\\n\"\n",
    "tune_prompts = [MATH_INSTRUCTION + prompt for prompt in gsm8k_tune.question]\n",
    "test_prompts = [MATH_INSTRUCTION + prompt for prompt in gsm8k_test.question]"
   ]
  },
  {
   "cell_type": "markdown",
   "metadata": {},
   "source": [
    "In this example, we use `ChatVertexAI` and `AzureChatOpenAI` to instantiate our LLMs, but any [LangChain Chat Model](https://js.langchain.com/docs/integrations/chat/) may be used. Be sure to **replace with your LLM of choice.**"
   ]
  },
  {
   "cell_type": "code",
   "execution_count": 5,
   "metadata": {
    "tags": []
   },
   "outputs": [],
   "source": [
    "# import os\n",
    "# import sys\n",
    "# !{sys.executable} -m pip install python-dotenv\n",
    "# !{sys.executable} -m pip install langchain-openai\n",
    "\n",
    "# # User to populate .env file with API credentials. In this step, replace with your LLM of choice.\n",
    "from dotenv import load_dotenv, find_dotenv\n",
    "from langchain_openai import AzureChatOpenAI\n",
    "\n",
    "load_dotenv(find_dotenv())\n",
    "gpt = AzureChatOpenAI(\n",
    "    deployment_name=\"gpt-4o\",\n",
    "    openai_api_type=\"azure\",\n",
    "    openai_api_version=\"2024-02-15-preview\",\n",
    "    temperature=1,  # User to set temperature\n",
    ")"
   ]
  },
  {
   "cell_type": "code",
   "execution_count": 6,
   "metadata": {
    "tags": []
   },
   "outputs": [],
   "source": [
    "# import sys\n",
    "# !{sys.executable} -m pip install langchain-google-vertexai\n",
    "from langchain_google_vertexai import ChatVertexAI\n",
    "\n",
    "gemini = ChatVertexAI(model=\"gemini-1.5-flash\")"
   ]
  },
  {
   "cell_type": "markdown",
   "metadata": {},
   "source": [
    "<a id='section2'></a>\n",
    "## 2. Tune Ensemble"
   ]
  },
  {
   "cell_type": "markdown",
   "metadata": {},
   "source": [
    "### `UQEnsemble()` - Ensemble of uncertainty scorers\n",
    "\n",
    "#### 📋 Class Attributes\n",
    "\n",
    "<table style=\"border-collapse: collapse; width: 100%; border: 1px solid rgba(127, 127, 127, 0.2);\">\n",
    "  <tr>\n",
    "    <th style=\"background-color: rgba(200, 200, 200, 0.2); width: 20%; padding: 8px; text-align: left; border: 1px solid rgba(127, 127, 127, 0.2);\">Parameter</th>\n",
    "    <th style=\"background-color: rgba(200, 200, 200, 0.2); width: 25%; padding: 8px; text-align: left; border: 1px solid rgba(127, 127, 127, 0.2);\">Type & Default</th>\n",
    "    <th style=\"background-color: rgba(200, 200, 200, 0.2); width: 55%; padding: 8px; text-align: left; border: 1px solid rgba(127, 127, 127, 0.2);\">Description</th>\n",
    "  </tr>\n",
    "  <tr>\n",
    "    <td style=\"font-weight: bold; padding: 8px; border: 1px solid rgba(127, 127, 127, 0.2);\">llm</td>\n",
    "    <td style=\"padding: 8px; border: 1px solid rgba(127, 127, 127, 0.2);\">BaseChatModel<br><code>default=None</code></td>\n",
    "    <td style=\"padding: 8px; border: 1px solid rgba(127, 127, 127, 0.2);\">A langchain llm `BaseChatModel`. User is responsible for specifying temperature and other relevant parameters to the constructor of the provided `llm` object.</td>\n",
    "  </tr>\n",
    "  <tr>\n",
    "    <td style=\"font-weight: bold; padding: 8px; border: 1px solid rgba(127, 127, 127, 0.2);\">scorers</td>\n",
    "    <td style=\"padding: 8px; border: 1px solid rgba(127, 127, 127, 0.2);\">List<br><code>default=None</code></td>\n",
    "    <td style=\"padding: 8px; border: 1px solid rgba(127, 127, 127, 0.2);\">Specifies which black-box, white-box, or LLM-as-a-Judge scorers to include in the ensemble. List containing instances of BaseChatModel, LLMJudge, black-box scorer names from ['semantic_negentropy', 'noncontradiction','exact_match', 'bert_score', 'bleurt', 'cosine_sim'], or white-box scorer names from [\"normalized_probability\", \"min_probability\"]. If None, defaults to the off-the-shelf BS Detector ensemble by <a href=\"https://arxiv.org/abs/2308.16175\">Chen & Mueller, 2023</a> which uses components [\"noncontradiction\", \"exact_match\",\"self_reflection\"] with respective weights of [0.56, 0.14, 0.3].</td>\n",
    "  </tr>   \n",
    "  <tr>\n",
    "    <td style=\"font-weight: bold; padding: 8px; border: 1px solid rgba(127, 127, 127, 0.2);\">device</td>\n",
    "    <td style=\"padding: 8px; border: 1px solid rgba(127, 127, 127, 0.2);\">str or torch.device<br><code>default=\"cpu\"</code></td>\n",
    "    <td style=\"padding: 8px; border: 1px solid rgba(127, 127, 127, 0.2);\">Specifies the device that NLI model use for prediction. Only applies to 'semantic_negentropy', 'noncontradiction' scorers. Pass a torch.device to leverage GPU.</td>\n",
    "  </tr>\n",
    "  <tr>\n",
    "    <td style=\"font-weight: bold; padding: 8px; border: 1px solid rgba(127, 127, 127, 0.2);\">use_best</td>\n",
    "    <td style=\"padding: 8px; border: 1px solid rgba(127, 127, 127, 0.2);\">bool<br><code>default=True</code></td>\n",
    "    <td style=\"padding: 8px; border: 1px solid rgba(127, 127, 127, 0.2);\">Specifies whether to swap the original response for the uncertainty-minimized response among all sampled responses based on semantic entropy clusters. Only used if `scorers` includes 'semantic_negentropy' or 'noncontradiction'.</td>\n",
    "  </tr>\n",
    "  <tr>\n",
    "    <td style=\"font-weight: bold; padding: 8px; border: 1px solid rgba(127, 127, 127, 0.2);\">system_prompt</td>\n",
    "    <td style=\"padding: 8px; border: 1px solid rgba(127, 127, 127, 0.2);\">str or None<br><code>default=\"You are a helpful assistant.\"</code></td>\n",
    "    <td style=\"padding: 8px; border: 1px solid rgba(127, 127, 127, 0.2);\">Optional argument for user to provide custom system prompt for the LLM.</td>\n",
    "  </tr>\n",
    "  <tr>\n",
    "    <td style=\"font-weight: bold; padding: 8px; border: 1px solid rgba(127, 127, 127, 0.2);\">max_calls_per_min</td>\n",
    "    <td style=\"padding: 8px; border: 1px solid rgba(127, 127, 127, 0.2);\">int<br><code>default=None</code></td>\n",
    "    <td style=\"padding: 8px; border: 1px solid rgba(127, 127, 127, 0.2);\">Specifies how many API calls to make per minute to avoid rate limit errors. By default, no limit is specified.</td>\n",
    "  </tr>\n",
    "  <tr>\n",
    "    <td style=\"font-weight: bold; padding: 8px; border: 1px solid rgba(127, 127, 127, 0.2);\">use_n_param</td>\n",
    "    <td style=\"padding: 8px; border: 1px solid rgba(127, 127, 127, 0.2);\">bool<br><code>default=False</code></td>\n",
    "    <td style=\"padding: 8px; border: 1px solid rgba(127, 127, 127, 0.2);\">Specifies whether to use <code>n</code> parameter for <code>BaseChatModel</code>. Not compatible with all <code>BaseChatModel</code> classes. If used, it speeds up the generation process substantially when <code>num_responses</code> is large.</td>\n",
    "  </tr>\n",
    "  <tr>\n",
    "    <td style=\"font-weight: bold; padding: 8px; border: 1px solid rgba(127, 127, 127, 0.2);\">postprocessor</td>\n",
    "    <td style=\"padding: 8px; border: 1px solid rgba(127, 127, 127, 0.2);\">callable<br><code>default=None</code></td>\n",
    "    <td style=\"padding: 8px; border: 1px solid rgba(127, 127, 127, 0.2);\">A user-defined function that takes a string input and returns a string. Used for postprocessing outputs.</td>\n",
    "  </tr>\n",
    "  <tr>\n",
    "    <td style=\"font-weight: bold; padding: 8px; border: 1px solid rgba(127, 127, 127, 0.2);\">sampling_temperature</td>\n",
    "    <td style=\"padding: 8px; border: 1px solid rgba(127, 127, 127, 0.2);\">float<br><code>default=1</code></td>\n",
    "    <td style=\"padding: 8px; border: 1px solid rgba(127, 127, 127, 0.2);\">The 'temperature' parameter for LLM model to generate sampled LLM responses. Must be greater than 0.</td>\n",
    "  </tr>\n",
    "  <tr>\n",
    "    <td style=\"font-weight: bold; padding: 8px; border: 1px solid rgba(127, 127, 127, 0.2);\">weights</td>\n",
    "    <td style=\"padding: 8px; border: 1px solid rgba(127, 127, 127, 0.2);\">list of floats<br><code>default=None</code></td>\n",
    "    <td style=\"padding: 8px; border: 1px solid rgba(127, 127, 127, 0.2);\">Specifies weight for each component in ensemble. If None, and <code>scorers</code> is not None, and defaults to equal weights for each scorer. These weights get updated with <code>tune</code> method is executed.</td>\n",
    "  </tr>\n",
    "  <tr>\n",
    "    <td style=\"font-weight: bold; padding: 8px; border: 1px solid rgba(127, 127, 127, 0.2);\">nli_model_name</td>\n",
    "    <td style=\"padding: 8px; border: 1px solid rgba(127, 127, 127, 0.2);\">str<br><code>default=\"microsoft/deberta-large-mnli\"</code></td>\n",
    "    <td style=\"padding: 8px; border: 1px solid rgba(127, 127, 127, 0.2);\">Specifies which NLI model to use. Must be acceptable input to <code>AutoTokenizer.from_pretrained()</code> and <code>AutoModelForSequenceClassification.from_pretrained()</code>.</td>\n",
    "  </tr>\n",
    "</table>\n",
    "\n",
    "#### 🔍 Parameter Groups\n",
    "\n",
    "<div style=\"display: flex; gap: 20px; margin-bottom: 20px\">\n",
    "  <div style=\"flex: 1; padding: 10px; background-color: rgba(0, 100, 200, 0.1); border-radius: 5px; border: 1px solid rgba(0, 100, 200, 0.2);\">\n",
    "    <p style=\"font-weight: bold\">🧠 LLM-Specific</p>\n",
    "    <ul>\n",
    "      <li><code>llm</code></li>\n",
    "      <li><code>system_prompt</code></li>\n",
    "      <li><code>sampling_temperature</code></li>\n",
    "    </ul>\n",
    "  </div>\n",
    "  <div style=\"flex: 1; padding: 10px; background-color: rgba(0, 200, 0, 0.1); border-radius: 5px; border: 1px solid rgba(0, 200, 0, 0.2);\">\n",
    "    <p style=\"font-weight: bold\">📊 Confidence Scores</p>\n",
    "    <ul>\n",
    "      <li><code>scorers</code></li>\n",
    "      <li><code>weights</code></li>\n",
    "      <li><code>use_best</code></li>\n",
    "      <li><code>nli_model_name</code></li>\n",
    "      <li><code>postprocessor</code></li>\n",
    "    </ul>\n",
    "  </div>\n",
    "  <div style=\"flex: 1; padding: 10px; background-color: rgba(200, 150, 0, 0.1); border-radius: 5px; border: 1px solid rgba(200, 150, 0, 0.2);\">\n",
    "    <p style=\"font-weight: bold\">🖥️ Hardware</p>\n",
    "    <ul>\n",
    "      <li><code>device</code></li>\n",
    "    </ul>\n",
    "  </div>\n",
    "  <div style=\"flex: 1; padding: 10px; background-color: rgba(200, 0, 200, 0.1); border-radius: 5px; border: 1px solid rgba(200, 0, 200, 0.2);\">\n",
    "    <p style=\"font-weight: bold\">⚡ Performance</p>\n",
    "    <ul>\n",
    "      <li><code>max_calls_per_min</code></li>\n",
    "      <li><code>use_n_param</code></li>\n",
    "    </ul>\n",
    "  </div>\n",
    "</div>\n",
    "\n",
    "#### 💻 Usage Examples\n",
    "\n",
    "```python\n",
    "# Basic usage with default parameters\n",
    "uqe = UQEnsemble(llm=llm)\n",
    "\n",
    "# Using GPU acceleration\n",
    "uqe = UQEnsemble(llm=llm, device=torch.device(\"cuda\"))\n",
    "\n",
    "# Custom scorer list\n",
    "uqe = BlackBoxUQ(llm=llm, scorers=[\"bert_score\", \"exact_match\", llm])\n",
    "\n",
    "# High-throughput configuration with rate limiting\n",
    "uqe = UQEnsemble(llm=llm, max_calls_per_min=200, use_n_param=True) \n",
    "```"
   ]
  },
  {
   "cell_type": "code",
   "execution_count": 7,
   "metadata": {
    "tags": []
   },
   "outputs": [
    {
     "name": "stdout",
     "output_type": "stream",
     "text": [
      "Using cpu device\n"
     ]
    }
   ],
   "source": [
    "import torch\n",
    "\n",
    "# Set the torch device\n",
    "if torch.cuda.is_available():  # NVIDIA GPU\n",
    "    device = torch.device(\"cuda\")\n",
    "elif torch.backends.mps.is_available():  # macOS\n",
    "    device = torch.device(\"mps\")\n",
    "else:\n",
    "    device = torch.device(\"cpu\")  # CPU\n",
    "print(f\"Using {device.type} device\")"
   ]
  },
  {
   "cell_type": "code",
   "execution_count": 8,
   "metadata": {},
   "outputs": [],
   "source": [
    "from importlib import reload\n",
    "import uqlm\n",
    "\n",
    "reload(uqlm.scorers.ensemble)\n",
    "from uqlm.scorers.ensemble import UQEnsemble"
   ]
  },
  {
   "cell_type": "code",
   "execution_count": 9,
   "metadata": {
    "tags": []
   },
   "outputs": [
    {
     "name": "stderr",
     "output_type": "stream",
     "text": [
      "Some weights of the model checkpoint at microsoft/deberta-large-mnli were not used when initializing DebertaForSequenceClassification: ['config']\n",
      "- This IS expected if you are initializing DebertaForSequenceClassification from the checkpoint of a model trained on another task or with another architecture (e.g. initializing a BertForSequenceClassification model from a BertForPreTraining model).\n",
      "- This IS NOT expected if you are initializing DebertaForSequenceClassification from the checkpoint of a model that you expect to be exactly identical (initializing a BertForSequenceClassification model from a BertForSequenceClassification model).\n"
     ]
    }
   ],
   "source": [
    "scorers = [\n",
    "    \"exact_match\",  # Measures proportion of candidate responses that match original response (black-box)\n",
    "    \"noncontradiction\",  # mean non-contradiction probability between candidate responses and original response (black-box)\n",
    "    \"normalized_probability\",  # length-normalized joint token probability (white-box)\n",
    "    gemini,  # LLM-as-a-judge (self)\n",
    "    gpt,  # LLM-as-a-judge (separate LLM)\n",
    "]\n",
    "\n",
    "uqe = UQEnsemble(\n",
    "    llm=gemini,\n",
    "    device=device,\n",
    "    max_calls_per_min=175,\n",
    "    # postprocessor=math_postprocessor,\n",
    "    use_n_param=False,  # Set True if using AzureChatOpenAI for faster generation\n",
    "    scorers=scorers,\n",
    ")"
   ]
  },
  {
   "cell_type": "markdown",
   "metadata": {
    "tags": []
   },
   "source": [
    "### 🔄 Class Methods: Tuning\n",
    "\n",
    "![Sample Image](https://raw.githubusercontent.com/cvs-health/uqlm/develop/assets/images/uqensemble_tune.png)\n",
    "\n",
    "<table style=\"border-collapse: collapse; width: 100%; border: 1px solid rgba(127, 127, 127, 0.2);\">\n",
    "  <tr>\n",
    "    <th style=\"background-color: rgba(200, 200, 200, 0.2); width: 25%; padding: 8px; text-align: left; border: 1px solid rgba(127, 127, 127, 0.2);\">Method</th>\n",
    "    <th style=\"background-color: rgba(200, 200, 200, 0.2); width: 75%; padding: 8px; text-align: left; border: 1px solid rgba(127, 127, 127, 0.2);\">Description & Parameters</th>\n",
    "  </tr>\n",
    "  <tr>\n",
    "    <td style=\"font-weight: bold; vertical-align: top; padding: 8px; border: 1px solid rgba(127, 127, 127, 0.2);\">UQEnsemble.tune</td>\n",
    "    <td style=\"padding: 8px; border: 1px solid rgba(127, 127, 127, 0.2);\">\n",
    "      <p>Generate responses from provided prompts, grade responses with provided grader function, and tune ensemble weights. If weights and threshold objectives match, joint optimization will happen. Otherwise, sequential optimization will happen. If an optimization problem has fewer than three choice variables, grid search will happen.</p>\n",
    "      <p><strong>Parameters:</strong></p>\n",
    "      <ul>\n",
    "        <li><code>prompts</code> - (<strong>list of str</strong>) A list of input prompts for the model.</li>\n",
    "        <li><code>ground_truth_answers</code> - (<strong>List[str]</strong>) A list of ideal (correct) responses.</li>\n",
    "        <li><code>grader_function</code> - (<strong>callable, default=None</strong>) A user-defined function that takes a response and a ground truth 'answer' and returns a boolean indicator of whether the response is correct. If not provided, vectara's HHEM is used: https://huggingface.co/vectara/hallucination_evaluation_model</li>\n",
    "        <li><code>num_responses</code> - (<strong>int, default=5</strong>) The number of sampled responses used to compute consistency.</li>\n",
    "        <li><code>weights_objective</code> - (<strong>str, default='roc_auc'</strong>) Objective function for weight optimization. One of {'fbeta_score', 'accuracy_score', 'balanced_accuracy_score', 'roc_auc', 'log_loss', 'average_precision', 'brier_score'}. Must match thresh_objective if one of {'fbeta_score', 'accuracy_score', 'balanced_accuracy_score'}. If same as thresh_objective, joint optimization will be done.</li>\n",
    "        <li><code>thresh_objective</code> - (<strong>str, default='fbeta_score'</strong>) Objective function for threshold optimization via grid search. One of {'fbeta_score', 'accuracy_score', 'balanced_accuracy_score'}.</li>\n",
    "        <li><code>thresh_bounds</code> - (<strong>tuple of floats, default=(0,1)</strong>) Bounds to search for threshold.</li>\n",
    "        <li><code>n_trials</code> - (<strong>int, default=100</strong>) Indicates how many trials to search over with optuna optimizer</li>\n",
    "        <li><code>step_size</code> - (<strong>float, default=0.01</strong>) Indicates step size in grid search, if used.</li>\n",
    "        <li><code>fscore_beta</code> - (<strong>float, default=1</strong>) Value of beta in fbeta_score.</li>\n",
    "      </ul>\n",
    "      <p><strong>Returns:</strong> <code>UQResult</code> containing data (prompts, responses, sampled responses, and confidence scores) and metadata</p>\n",
    "      <div style=\"background-color: rgba(0, 200, 0, 0.1); padding: 8px; border-radius: 3px; margin-top: 10px; border: 1px solid rgba(0, 200, 0, 0.2); margin-right: 5px; box-sizing: border-box; width: 100%;\">\n",
    "        <strong>💡 Best For:</strong> Tuning an optimized ensemble for detecting hallucinations in a specific use case.\n",
    "      </div>\n",
    "    </td>\n",
    "  </tr>\n",
    "</table>"
   ]
  },
  {
   "cell_type": "markdown",
   "metadata": {},
   "source": [
    "Note that below, we are providing a grader function that is specific to our use case (math questions). If you are running this example notebook with your own prompts/questions, update the grader function accordingly. Note that the default grader function, `vectara/hallucination_evaluation_model`, is used if no grader function is provided and generally works well across use cases. "
   ]
  },
  {
   "cell_type": "code",
   "execution_count": 10,
   "metadata": {
    "tags": []
   },
   "outputs": [],
   "source": [
    "def grade_response(response: str, answer: str) -> bool:\n",
    "    return math_postprocessor(response) == answer"
   ]
  },
  {
   "cell_type": "code",
   "execution_count": 11,
   "metadata": {
    "tags": []
   },
   "outputs": [
    {
     "name": "stdout",
     "output_type": "stream",
     "text": [
      "Generating responses...\n",
      "Generating candidate responses...\n",
      "Computing confidence scores...\n",
      "Generating LLMJudge scores...\n",
      "Generating LLMJudge scores...\n",
      "Grading responses with grader function...\n",
      "Optimizing weights...\n",
      "Optimizing threshold with grid search...\n"
     ]
    }
   ],
   "source": [
    "tune_results = await uqe.tune(\n",
    "    prompts=tune_prompts,  # prompts for tuning (responses will be generated from these prompts)\n",
<<<<<<< HEAD
    "    ground_truth_answers=gsm8k_tune[\n",
    "        \"answer\"\n",
    "    ],  # correct answers to 'grade' LLM responses against\n",
=======
    "    ground_truth_answers=gsm8k_tune[\"answer\"],  # correct answers to 'grade' LLM responses against\n",
>>>>>>> b3a03e90
    "    grader_function=grade_response,  # grader function to grade responses against provided answers\n",
    ")"
   ]
  },
  {
   "cell_type": "code",
   "execution_count": 12,
   "metadata": {
    "tags": []
   },
   "outputs": [
    {
     "data": {
      "text/html": [
       "<div>\n",
       "<style scoped>\n",
       "    .dataframe tbody tr th:only-of-type {\n",
       "        vertical-align: middle;\n",
       "    }\n",
       "\n",
       "    .dataframe tbody tr th {\n",
       "        vertical-align: top;\n",
       "    }\n",
       "\n",
       "    .dataframe thead th {\n",
       "        text-align: right;\n",
       "    }\n",
       "</style>\n",
       "<table border=\"1\" class=\"dataframe\">\n",
       "  <thead>\n",
       "    <tr style=\"text-align: right;\">\n",
       "      <th></th>\n",
       "      <th>prompt</th>\n",
       "      <th>response</th>\n",
       "      <th>sampled_responses</th>\n",
       "      <th>ensemble_score</th>\n",
       "      <th>exact_match</th>\n",
       "      <th>noncontradiction</th>\n",
       "      <th>normalized_probability</th>\n",
       "      <th>judge_1</th>\n",
       "      <th>judge_2</th>\n",
       "    </tr>\n",
       "  </thead>\n",
       "  <tbody>\n",
       "    <tr>\n",
       "      <th>0</th>\n",
       "      <td>When you solve this math problem only return t...</td>\n",
       "      <td>72\\n</td>\n",
       "      <td>[72\\n, 72\\n, 72\\n, 72\\n, 72\\n]</td>\n",
       "      <td>0.999698</td>\n",
       "      <td>1.0</td>\n",
       "      <td>1.000000</td>\n",
       "      <td>1.000000</td>\n",
       "      <td>1.0</td>\n",
       "      <td>0.0</td>\n",
       "    </tr>\n",
       "    <tr>\n",
       "      <th>1</th>\n",
       "      <td>When you solve this math problem only return t...</td>\n",
       "      <td>$10\\n</td>\n",
       "      <td>[$10\\n, $10\\n, $10\\n, $10\\n, $10\\n]</td>\n",
       "      <td>0.956028</td>\n",
       "      <td>1.0</td>\n",
       "      <td>1.000000</td>\n",
       "      <td>0.998853</td>\n",
       "      <td>0.0</td>\n",
       "      <td>0.0</td>\n",
       "    </tr>\n",
       "    <tr>\n",
       "      <th>2</th>\n",
       "      <td>When you solve this math problem only return t...</td>\n",
       "      <td>25\\n</td>\n",
       "      <td>[25\\n, 25\\n, 25\\n, 25\\n, 25\\n]</td>\n",
       "      <td>0.993462</td>\n",
       "      <td>1.0</td>\n",
       "      <td>1.000000</td>\n",
       "      <td>0.968175</td>\n",
       "      <td>1.0</td>\n",
       "      <td>1.0</td>\n",
       "    </tr>\n",
       "    <tr>\n",
       "      <th>3</th>\n",
       "      <td>When you solve this math problem only return t...</td>\n",
       "      <td>36\\n</td>\n",
       "      <td>[30\\n, 30\\n, 36\\n, 30\\n, 36\\n]</td>\n",
       "      <td>0.432816</td>\n",
       "      <td>0.4</td>\n",
       "      <td>0.409343</td>\n",
       "      <td>0.409568</td>\n",
       "      <td>1.0</td>\n",
       "      <td>0.0</td>\n",
       "    </tr>\n",
       "    <tr>\n",
       "      <th>4</th>\n",
       "      <td>When you solve this math problem only return t...</td>\n",
       "      <td>156\\n</td>\n",
       "      <td>[312\\n, 728\\n, 624\\n, 156\\n, 720\\n]</td>\n",
       "      <td>0.379820</td>\n",
       "      <td>0.2</td>\n",
       "      <td>0.223467</td>\n",
       "      <td>0.846391</td>\n",
       "      <td>1.0</td>\n",
       "      <td>0.0</td>\n",
       "    </tr>\n",
       "  </tbody>\n",
       "</table>\n",
       "</div>"
      ],
      "text/plain": [
       "                                              prompt response  \\\n",
       "0  When you solve this math problem only return t...     72\\n   \n",
       "1  When you solve this math problem only return t...    $10\\n   \n",
       "2  When you solve this math problem only return t...     25\\n   \n",
       "3  When you solve this math problem only return t...     36\\n   \n",
       "4  When you solve this math problem only return t...    156\\n   \n",
       "\n",
       "                     sampled_responses  ensemble_score  exact_match  \\\n",
       "0       [72\\n, 72\\n, 72\\n, 72\\n, 72\\n]        0.999698          1.0   \n",
       "1  [$10\\n, $10\\n, $10\\n, $10\\n, $10\\n]        0.956028          1.0   \n",
       "2       [25\\n, 25\\n, 25\\n, 25\\n, 25\\n]        0.993462          1.0   \n",
       "3       [30\\n, 30\\n, 36\\n, 30\\n, 36\\n]        0.432816          0.4   \n",
       "4  [312\\n, 728\\n, 624\\n, 156\\n, 720\\n]        0.379820          0.2   \n",
       "\n",
       "   noncontradiction  normalized_probability  judge_1  judge_2  \n",
       "0          1.000000                1.000000      1.0      0.0  \n",
       "1          1.000000                0.998853      0.0      0.0  \n",
       "2          1.000000                0.968175      1.0      1.0  \n",
       "3          0.409343                0.409568      1.0      0.0  \n",
       "4          0.223467                0.846391      1.0      0.0  "
      ]
     },
     "execution_count": 12,
     "metadata": {},
     "output_type": "execute_result"
    }
   ],
   "source": [
    "result_df = tune_results.to_df()\n",
    "result_df.head()"
   ]
  },
  {
   "cell_type": "code",
   "execution_count": 13,
   "metadata": {
    "tags": []
   },
   "outputs": [
    {
     "name": "stdout",
     "output_type": "stream",
     "text": [
      "Weight for exact_match: 0.22517161424882978\n",
      "Weight for noncontradiction: 0.5256472050407895\n",
      "Weight for normalized_probability: 0.20544462057286958\n",
      "Weight for judge_1: 0.04343460765924121\n",
      "Weight for judge_2: 0.00030195247826969915\n"
     ]
    }
   ],
   "source": [
    "for i, weight in enumerate(uqe.weights):\n",
    "    print(f\"Weight for {uqe.component_names[i]}: {weight}\")"
   ]
  },
  {
   "cell_type": "code",
   "execution_count": 14,
   "metadata": {},
   "outputs": [],
   "source": [
    "# Save the tuned ensemble's config\n",
    "uqe_tuned_config_file = \"uqe_config_tuned.json\"\n",
    "uqe.save_config(uqe_tuned_config_file)"
   ]
  },
  {
   "cell_type": "code",
   "execution_count": 15,
   "metadata": {},
   "outputs": [
    {
     "name": "stderr",
     "output_type": "stream",
     "text": [
      "Some weights of the model checkpoint at microsoft/deberta-large-mnli were not used when initializing DebertaForSequenceClassification: ['config']\n",
      "- This IS expected if you are initializing DebertaForSequenceClassification from the checkpoint of a model trained on another task or with another architecture (e.g. initializing a BertForSequenceClassification model from a BertForPreTraining model).\n",
      "- This IS NOT expected if you are initializing DebertaForSequenceClassification from the checkpoint of a model that you expect to be exactly identical (initializing a BertForSequenceClassification model from a BertForSequenceClassification model).\n"
     ]
    },
    {
     "data": {
      "text/plain": [
       "(['exact_match',\n",
       "  'noncontradiction',\n",
       "  'normalized_probability',\n",
       "  'judge_1',\n",
       "  'judge_2'],\n",
       " [0.2251716142488298,\n",
       "  0.5256472050407897,\n",
       "  0.2054446205728696,\n",
       "  0.04343460765924122,\n",
       "  0.0003019524782696992],\n",
       " 0.85)"
      ]
     },
     "execution_count": 15,
     "metadata": {},
     "output_type": "execute_result"
    }
   ],
   "source": [
    "# Load the tuned ensemble from the config file for future use\n",
    "loaded_ensemble = UQEnsemble.load_config(\"uqe_config_tuned.json\")\n",
    "loaded_ensemble.component_names, loaded_ensemble.weights, loaded_ensemble.thresh"
   ]
  },
  {
   "cell_type": "markdown",
   "metadata": {},
   "source": [
    "<a id='section3'></a>\n",
    "## 3. Generate LLM Responses and Confidence Scores"
   ]
  },
  {
   "cell_type": "markdown",
   "metadata": {},
   "source": [
    "To evaluate hallucination detection performance, we will generate responses and corresponding confidence scores on a holdout set using the tuned ensemble."
   ]
  },
  {
   "cell_type": "markdown",
   "metadata": {},
   "source": [
    "### 🔄 Class Methods: Generation + Scoring\n",
    "\n",
    "![Sample Image](https://raw.githubusercontent.com/cvs-health/uqlm/develop/assets/images/uqensemble_generate_score.png)\n",
    "\n",
    "<table style=\"border-collapse: collapse; width: 100%; border: 1px solid rgba(127, 127, 127, 0.2);\">\n",
    "  <tr>\n",
    "    <th style=\"background-color: rgba(200, 200, 200, 0.2); width: 25%; padding: 8px; text-align: left; border: 1px solid rgba(127, 127, 127, 0.2);\">Method</th>\n",
    "    <th style=\"background-color: rgba(200, 200, 200, 0.2); width: 75%; padding: 8px; text-align: left; border: 1px solid rgba(127, 127, 127, 0.2);\">Description & Parameters</th>\n",
    "  </tr>\n",
    "  <tr>\n",
    "    <td style=\"font-weight: bold; vertical-align: top; padding: 8px; border: 1px solid rgba(127, 127, 127, 0.2);\">UQEnsemble.generate_and_score</td>\n",
    "    <td style=\"padding: 8px; border: 1px solid rgba(127, 127, 127, 0.2);\">\n",
    "      <p>Generate LLM responses, sampled LLM (candidate) responses, and compute confidence scores for the provided prompts.</p>\n",
    "      <p><strong>Parameters:</strong></p>\n",
    "      <ul>\n",
    "        <li><code>prompts</code> - (<strong>list of str</strong>) A list of input prompts for the model.</li>\n",
    "        <li><code>num_responses</code> - (<strong>int, default=5</strong>) The number of sampled responses used to compute consistency.</li>\n",
    "      </ul>\n",
    "      <p><strong>Returns:</strong> <code>UQResult</code> containing data (prompts, responses, sampled responses, and confidence scores) and metadata</p>\n",
    "      <div style=\"background-color: rgba(0, 200, 0, 0.1); padding: 8px; border-radius: 3px; margin-top: 10px; border: 1px solid rgba(0, 200, 0, 0.2); margin-right: 5px; box-sizing: border-box; width: 100%;\">\n",
    "        <strong>💡 Best For:</strong> Complete end-to-end uncertainty quantification when starting with prompts.\n",
    "      </div>\n",
    "    </td>\n",
    "  </tr>\n",
    "  <tr>\n",
    "    <td style=\"font-weight: bold; vertical-align: top; padding: 8px; border: 1px solid rgba(127, 127, 127, 0.2);\">UQEnsemble.score</td>\n",
    "    <td style=\"padding: 8px; border: 1px solid rgba(127, 127, 127, 0.2);\">\n",
    "      <p>Compute confidence scores on provided LLM responses. Should only be used if responses and sampled responses are already generated.</p>\n",
    "      <p><strong>Parameters:</strong></p>\n",
    "      <ul>\n",
    "        <li><code>prompts</code> - (<strong>list of str</strong>) A list of input prompts for the LLM.</li>\n",
    "        <li><code>responses</code> - (<strong>list of str</strong>) A list of LLM responses for the prompts.</li>\n",
    "        <li><code>sampled_responses</code> - (<strong>list of list of str, default=None</strong>) A list of lists of sampled LLM responses for each prompt. These will be used to compute consistency scores by comparing to the corresponding response from <code>responses</code>. Must be provided if using Black-Box scorers.</li>\n",
    "        <li><code>logprobs_results</code> - (<strong>list of logprobs_result, default=None</strong>) List of lists of dictionaries, each returned by BaseChatModel.agenerate. Must be provided if using white box scorers.</li>\n",
    "      </ul>\n",
    "      <p><strong>Returns:</strong> <code>UQResult</code> containing data (responses, sampled responses, and confidence scores) and metadata</p>\n",
    "      <div style=\"background-color: rgba(0, 200, 0, 0.1); padding: 8px; border-radius: 3px; margin-top: 10px; border: 1px solid rgba(0, 200, 0, 0.2); margin-right: 5px; box-sizing: border-box; width: 100%;\">\n",
    "        <strong>💡 Best For:</strong> Computing uncertainty scores when responses are already generated elsewhere.\n",
    "      </div>\n",
    "    </td>\n",
    "  </tr>\n",
    "</table>"
   ]
  },
  {
   "cell_type": "code",
   "execution_count": 16,
   "metadata": {
    "tags": []
   },
   "outputs": [
    {
     "name": "stdout",
     "output_type": "stream",
     "text": [
      "Generating responses...\n",
      "Generating candidate responses...\n",
      "Computing confidence scores...\n",
      "Generating LLMJudge scores...\n",
      "Generating LLMJudge scores...\n"
     ]
    }
   ],
   "source": [
    "test_results = await uqe.generate_and_score(prompts=test_prompts, num_responses=5)"
   ]
  },
  {
   "cell_type": "markdown",
   "metadata": {},
   "source": [
    "<a id='section4'></a>\n",
    "## 4. Evaluate Hallucination Detection Performance"
   ]
  },
  {
   "cell_type": "markdown",
   "metadata": {},
   "source": [
    "To evaluate hallucination detection performance, we 'grade' the responses against an answer key. Again, note that the `grade_response` function is specific to our use case (math questions). **If you are using your own prompts/questions, update the grading method accordingly**."
   ]
  },
  {
   "cell_type": "code",
   "execution_count": 17,
   "metadata": {
    "tags": []
   },
   "outputs": [
    {
     "data": {
      "text/html": [
       "<div>\n",
       "<style scoped>\n",
       "    .dataframe tbody tr th:only-of-type {\n",
       "        vertical-align: middle;\n",
       "    }\n",
       "\n",
       "    .dataframe tbody tr th {\n",
       "        vertical-align: top;\n",
       "    }\n",
       "\n",
       "    .dataframe thead th {\n",
       "        text-align: right;\n",
       "    }\n",
       "</style>\n",
       "<table border=\"1\" class=\"dataframe\">\n",
       "  <thead>\n",
       "    <tr style=\"text-align: right;\">\n",
       "      <th></th>\n",
       "      <th>prompt</th>\n",
       "      <th>response</th>\n",
       "      <th>sampled_responses</th>\n",
       "      <th>ensemble_score</th>\n",
       "      <th>exact_match</th>\n",
       "      <th>noncontradiction</th>\n",
       "      <th>normalized_probability</th>\n",
       "      <th>judge_1</th>\n",
       "      <th>judge_2</th>\n",
       "      <th>response_correct</th>\n",
       "    </tr>\n",
       "  </thead>\n",
       "  <tbody>\n",
       "    <tr>\n",
       "      <th>0</th>\n",
       "      <td>When you solve this math problem only return t...</td>\n",
       "      <td>40\\n</td>\n",
       "      <td>[40\\n, 40\\n, 40\\n, 40\\n, 40\\n]</td>\n",
       "      <td>0.999911</td>\n",
       "      <td>1.0</td>\n",
       "      <td>1.000000</td>\n",
       "      <td>0.999566</td>\n",
       "      <td>1.0</td>\n",
       "      <td>1.0</td>\n",
       "      <td>False</td>\n",
       "    </tr>\n",
       "    <tr>\n",
       "      <th>1</th>\n",
       "      <td>When you solve this math problem only return t...</td>\n",
       "      <td>136\\n</td>\n",
       "      <td>[136\\n, 136\\n, 136\\n, 136\\n, 136\\n]</td>\n",
       "      <td>0.995737</td>\n",
       "      <td>1.0</td>\n",
       "      <td>1.000000</td>\n",
       "      <td>0.980718</td>\n",
       "      <td>1.0</td>\n",
       "      <td>0.0</td>\n",
       "      <td>False</td>\n",
       "    </tr>\n",
       "    <tr>\n",
       "      <th>2</th>\n",
       "      <td>When you solve this math problem only return t...</td>\n",
       "      <td>12\\n</td>\n",
       "      <td>[12\\n, 12\\n, 12\\n, 14\\n, 12\\n]</td>\n",
       "      <td>0.843921</td>\n",
       "      <td>0.8</td>\n",
       "      <td>0.803736</td>\n",
       "      <td>0.961648</td>\n",
       "      <td>1.0</td>\n",
       "      <td>1.0</td>\n",
       "      <td>False</td>\n",
       "    </tr>\n",
       "    <tr>\n",
       "      <th>3</th>\n",
       "      <td>When you solve this math problem only return t...</td>\n",
       "      <td>$36\\n</td>\n",
       "      <td>[$36\\n, 36\\n, $36\\n, $36\\n, $36\\n]</td>\n",
       "      <td>0.938862</td>\n",
       "      <td>0.8</td>\n",
       "      <td>0.985693</td>\n",
       "      <td>0.958219</td>\n",
       "      <td>1.0</td>\n",
       "      <td>1.0</td>\n",
       "      <td>True</td>\n",
       "    </tr>\n",
       "    <tr>\n",
       "      <th>4</th>\n",
       "      <td>When you solve this math problem only return t...</td>\n",
       "      <td>13\\n</td>\n",
       "      <td>[13\\n, 13\\n, 19\\n, 19\\n, 13\\n]</td>\n",
       "      <td>0.679970</td>\n",
       "      <td>0.6</td>\n",
       "      <td>0.603826</td>\n",
       "      <td>0.894310</td>\n",
       "      <td>1.0</td>\n",
       "      <td>1.0</td>\n",
       "      <td>False</td>\n",
       "    </tr>\n",
       "  </tbody>\n",
       "</table>\n",
       "</div>"
      ],
      "text/plain": [
       "                                              prompt response  \\\n",
       "0  When you solve this math problem only return t...     40\\n   \n",
       "1  When you solve this math problem only return t...    136\\n   \n",
       "2  When you solve this math problem only return t...     12\\n   \n",
       "3  When you solve this math problem only return t...    $36\\n   \n",
       "4  When you solve this math problem only return t...     13\\n   \n",
       "\n",
       "                     sampled_responses  ensemble_score  exact_match  \\\n",
       "0       [40\\n, 40\\n, 40\\n, 40\\n, 40\\n]        0.999911          1.0   \n",
       "1  [136\\n, 136\\n, 136\\n, 136\\n, 136\\n]        0.995737          1.0   \n",
       "2       [12\\n, 12\\n, 12\\n, 14\\n, 12\\n]        0.843921          0.8   \n",
       "3   [$36\\n, 36\\n, $36\\n, $36\\n, $36\\n]        0.938862          0.8   \n",
       "4       [13\\n, 13\\n, 19\\n, 19\\n, 13\\n]        0.679970          0.6   \n",
       "\n",
       "   noncontradiction  normalized_probability  judge_1  judge_2  \\\n",
       "0          1.000000                0.999566      1.0      1.0   \n",
       "1          1.000000                0.980718      1.0      0.0   \n",
       "2          0.803736                0.961648      1.0      1.0   \n",
       "3          0.985693                0.958219      1.0      1.0   \n",
       "4          0.603826                0.894310      1.0      1.0   \n",
       "\n",
       "   response_correct  \n",
       "0             False  \n",
       "1             False  \n",
       "2             False  \n",
       "3              True  \n",
       "4             False  "
      ]
     },
     "execution_count": 17,
     "metadata": {},
     "output_type": "execute_result"
    }
   ],
   "source": [
    "test_result_df = test_results.to_df()\n",
<<<<<<< HEAD
    "test_result_df[\"response_correct\"] = [\n",
    "    grade_response(r, a)\n",
    "    for r, a in zip(test_result_df[\"response\"], gsm8k_test[\"answer\"])\n",
    "]\n",
=======
    "test_result_df[\"response_correct\"] = [grade_response(r, a) for r, a in zip(test_result_df[\"response\"], gsm8k_test[\"answer\"])]\n",
>>>>>>> b3a03e90
    "test_result_df.head(5)"
   ]
  },
  {
   "cell_type": "code",
   "execution_count": 18,
   "metadata": {
    "tags": []
   },
   "outputs": [
    {
     "name": "stdout",
     "output_type": "stream",
     "text": [
      "Baseline LLM accuracy: 0.28\n"
     ]
    }
   ],
   "source": [
    "print(f\"\"\"Baseline LLM accuracy: {np.mean(test_result_df[\"response_correct\"])}\"\"\")"
   ]
  },
  {
   "cell_type": "markdown",
   "metadata": {},
   "source": [
    "#### 4.1 Filtered LLM Accuracy Evaluation"
   ]
  },
  {
   "cell_type": "markdown",
   "metadata": {},
   "source": [
    "Here, we explore ‘filtered accuracy’ as a metric for evaluating the performance of our confidence scores. Filtered accuracy measures the change in LLM performance when responses with confidence scores below a specified threshold are excluded. By adjusting the confidence score threshold, we can observe how the accuracy of the LLM improves as less certain responses are filtered out.\n",
    "\n",
    "We will plot the filtered accuracy across various confidence score thresholds to visualize the relationship between confidence and LLM accuracy. This analysis helps in understanding the trade-off between response coverage (measured by sample size below) and LLM accuracy, providing insights into the reliability of the LLM’s outputs."
   ]
  },
  {
   "cell_type": "code",
   "execution_count": 19,
   "metadata": {
    "tags": []
   },
   "outputs": [
    {
     "data": {
      "image/png": "iVBORw0KGgoAAAANSUhEUgAAAj8AAAHECAYAAADWEUtwAAAAOXRFWHRTb2Z0d2FyZQBNYXRwbG90bGliIHZlcnNpb24zLjkuNCwgaHR0cHM6Ly9tYXRwbG90bGliLm9yZy8ekN5oAAAACXBIWXMAAA9hAAAPYQGoP6dpAABr60lEQVR4nO3dd3xN9/8H8NdNZO8IGYREiFEhRqm9QqgqpTVqr37b2qFG7RaxRZVqjZhFrVYrRptKjaqZ2CIipEGGIEtl3c/vj/vL5cq6N7k3J8l9PR+P+3Duma/PzSVvn/M558iEEAJEREREesJA6gBEREREJYnFDxEREekVFj9ERESkV1j8EBERkV5h8UNERER6hcUPERER6RUWP0RERKRXWPwQERGRXmHxQ0RERHqFxQ8RqZDJZPj555+ljlEsP/zwA1xdXWFgYICAgADMmzcP3t7eBW4zbNgw9OrVq0TykUJISAhkMhmeP39eosfdsmULbG1ti7WP+/fvQyaTISwsLN91pGofFY7FD0musF86bm5uCAgIyHNZzj9AhoaGePjwocqyx48fo0KFCpDJZLh//36hOXbt2gVDQ0OMGTNGg/SkroyMDCxduhQNGzaEubk5HBwc0KpVKwQGBiIzM1Nrx0lOTsbYsWMxbdo0PHz4EJ988gmmTJmC4OBgrR1DSleuXMH777+PypUrw9TUFG5ubujXrx/i4+OljqZCJpMV+Jo3b57UEUmPsfihcqFKlSrYtm2byrytW7eiSpUqau9j06ZNmDp1Knbt2oWXL19qO6JGMjIyJD2+tmVkZMDX1xeLFy/GJ598gr///hvnz5/HmDFjsGbNGty4cUNrx4qOjkZmZia6d+8OZ2dnmJubw9LSEhUrVtTaMaSSkJCATp06wd7eHseOHcOtW7cQGBgIFxcXpKWl6ey4RSlOHz9+rHwFBATA2tpaZd6UKVOKlKW8/d0gabD4oXJh6NChCAwMVJkXGBiIoUOHqrV9VFQU/v77b0yfPh2enp44cOBArnU2b96Mt956CyYmJnB2dsbYsWOVy54/f47//e9/cHR0hKmpKerXr4/ffvsNAPI85RIQEAA3Nzfl+5zer4ULF8LFxQW1a9cGAGzfvh1NmzaFlZUVnJyc8PHHH+f6H/6NGzfw3nvvwdraGlZWVmjTpg0iIyNx8uRJGBkZITY2VmX9iRMnok2bNgV+Ho8fP0a3bt1gZmaGGjVqYN++fcplHTt2VGk7oPilbGxsnG/vSkBAAE6ePIng4GCMGTMG3t7eqFGjBj7++GOcO3cOtWrVAgCkp6dj/Pjxyl6N1q1b48KFC8r95JxGCA4ORtOmTWFubo6WLVsiPDwcgOJ0hpeXFwCgRo0ayl6/N38G2dnZ8PPzg62tLSpWrIipU6fizWc8y+Vy+Pv7w93dHWZmZmjYsKHK51BYlhy//vor3n77bZiamsLBwQEffPCBcll6ejqmTJmCKlWqwMLCAs2bN0dISEi+P5czZ84gKSkJGzduRKNGjeDu7o4OHTpg1apVcHd3V66X33cip11fffUVqlatChMTE3h7e+Po0aPKbXN6U/fs2YN27drB1NQUO3fuBABs3LgRdevWhampKerUqYN169blm9XJyUn5srGxgUwmU5lnaWmpXPfSpUv5foY5P7uNGzfC3d0dpqamABR/50aNGoVKlSrB2toaHTt2xJUrV5TbXblyBR06dICVlRWsra3RpEkTXLx4USXjsWPHULduXVhaWqJr1654/Pixcllhn1NegoKC4OnpCTMzM3To0EGtHmeSiCCS2NChQ0XPnj3zXV69enWxatWqPJdFRUUJAOL8+fPCwcFBnDp1SgghxKlTp0SlSpXE+fPnBQARFRVVYIbZs2eLDz/8UAghxJo1a0THjh1Vlq9bt06YmpqKgIAAER4eLs6fP6/MlJ2dLd555x3x1ltviePHj4vIyEjx66+/iqCgICGEEHPnzhUNGzZU2d+qVatE9erVVT4DS0tLMXjwYHH9+nVx/fp1IYQQmzZtEkFBQSIyMlKcPXtWtGjRQnTr1k25XUxMjLC3txe9e/cWFy5cEOHh4WLz5s3i9u3bQgghPD09xdKlS5XrZ2RkCAcHB7F58+Z8PwsAomLFimLDhg0iPDxczJo1SxgaGoqbN28KIYTYuXOnsLOzEy9fvlRus3LlSuHm5ibkcnme+2zQoIHo0qVLvsfMMX78eOHi4iKCgoLEjRs3xNChQ4WdnZ1ITEwUQghx4sQJAUA0b95chISEiBs3bog2bdqIli1bCiGEePHihfjjjz+U34nHjx+LrKysXD+DJUuWCDs7O7F//35x8+ZNMXLkSGFlZaXyPVywYIGoU6eOOHr0qIiMjBSBgYHCxMREhISEqJVFCCF+++03YWhoKObMmSNu3rwpwsLCxKJFi5TLR40aJVq2bClOnjwp7t69K5YtWyZMTEzEnTt38vx8zp49KwCIn376Kd/PurDvxMqVK4W1tbXYtWuXuH37tpg6daowMjJSHjPn75Sbm5vYv3+/uHfvnnj06JHYsWOHcHZ2Vs7bv3+/sLe3F1u2bCn05xoYGChsbGxyzVfnM5w7d66wsLAQXbt2FZcvXxZXrlwRQgjh4+MjevToIS5cuCDu3LkjJk+eLCpWrKj8rrz11lti0KBB4tatW+LOnTvip59+EmFhYco8RkZGwsfHR1y4cEFcunRJ1K1bV3z88cfK46r7OYWGhgohhIiOjhYmJibCz89P3L59W+zYsUM4OjoKAOLZs2eFfkZUslj8kOS0UfyEhoaKiRMniuHDhwshhBg+fLiYNGmSCA0NLbT4yc7OFq6uruLnn38WQgiRkJAgjI2Nxb1795TruLi4iJkzZ+a5/bFjx4SBgYEIDw/Pc7m6xY+jo6NIT0/PN6cQQly4cEEAECkpKUIIIWbMmCHc3d1FRkZGnusvWbJE1K1bV/l+//79wtLSUqSmpuZ7DADi008/VZnXvHlz8dlnnwkhhPjvv/+EnZ2d2LNnj3J5gwYNxLx58/Ldp5mZmRg/fnyBbUtNTRVGRkZi586dynkZGRnCxcVFWcDl/LL8448/lOscPnxYABD//fefEELk+TN/82fg7OysUhRmZmaKqlWrKr+HL1++FObm5uLvv/9WyThy5EgxYMAAtbO0aNFCDBw4MM/2PnjwQBgaGoqHDx+qzO/UqZOYMWNGvp/Tl19+KSpUqCDs7e1F165dxdKlS0VsbKxyeWHfCRcXF7Fw4UKVeW+//bb4/PPPhRCv/k4FBASorOPh4SF+/PFHlXlff/21aNGiRb5ZcxRW/BT0Gc6dO1cYGRmJ+Ph45TqnTp0S1tbWKgV4Tsbvv/9eCCGElZVVvoVZYGCgACDu3r2rnLd27Vrh6OiofK/u55RT/MyYMUPUq1dPZf1p06ax+CmleNqLyo0RI0Zg7969iI2Nxd69ezFixAi1tvv999+RlpaGd999FwDg4OCAzp07Y/PmzQCA+Ph4PHr0CJ06dcpz+7CwMFStWhWenp7Fyu/l5QVjY2OVeZcuXUKPHj1QrVo1WFlZoV27dgAU41pyjt2mTRsYGRnluc9hw4bh7t27+OeffwAoTgv17dsXFhYWBWZp0aJFrve3bt0CAJiammLw4MHKz+fy5cu4fv06hg0blu/+xBunlPISGRmJzMxMtGrVSjnPyMgIzZo1Ux47R4MGDZTTzs7OAKD2gN+kpCQ8fvwYzZs3V86rUKECmjZtqnx/9+5dvHjxAp07d4alpaXytW3bNuXpI3WyhIWF5fu9uXbtGrKzs+Hp6alyjL/++ivXMV63cOFCxMbGYv369Xjrrbewfv161KlTB9euXVMeM7/vRHJyMh49eqTyGQNAq1atcn3Gr38eaWlpiIyMxMiRI1WyLliwoMCs6irs51m9enVUqlRJ+f7KlStITU1FxYoVVfJERUUp8/j5+WHUqFHw8fHB4sWLc+U0NzeHh4eHynFzjqnJ55Tj1q1bKt8pIPffIyo9KkgdgEhbvLy8UKdOHQwYMAB169ZF/fr1C7wMNcemTZvw9OlTmJmZKefJ5XJcvXoV8+fPV5mfl8KWGxgY5Prln9cA0jcLkrS0NPj6+sLX1xc7d+5EpUqVEB0dDV9fX+Wgz8KOXblyZfTo0QOBgYFwd3fHkSNHChxToq5Ro0bB29sbMTExCAwMRMeOHVG9evV81/f09MTt27eLfdwcr/9il8lkABQ/M21JTU0FABw+fDjXoHkTExO1sxT080lNTYWhoSEuXboEQ0NDlWWvj4fJS8WKFfHRRx/ho48+wqJFi9CoUSMsX74cW7duLfQ7oa7Xv485n8eGDRty/YJ/M3tRFPbzfPPvRmpqKpydnfP8Ludcwj5v3jx8/PHHOHz4MI4cOYK5c+di9+7dyjFXbxaHMplMrSKdygf2/FC5MmLECISEhKjd65OYmIhffvkFu3fvRlhYmPIVGhqKZ8+e4fjx47CysoKbm1u+g3kbNGiAmJgY3LlzJ8/llSpVQmxsrMo/rOoUZbdv30ZiYiIWL16MNm3aoE6dOrl6Nxo0aIBTp04VeDXOqFGjsGfPHvzwww/w8PDI9b/ZvOT0FL3+vm7dusr3Xl5eaNq0KTZs2IAff/yx0M/7448/xh9//IHQ0NBcyzIzM5GWlgYPDw8YGxvjzJkzKssuXLiAevXqFZpZXTY2NnB2dsa5c+eU87KysnDp0iXl+3r16sHExATR0dGoWbOmysvV1VXtYzVo0CDf702jRo2QnZ2N+Pj4XMdwcnJS+xjGxsbw8PBQXu1V0HfC2toaLi4uKp8xoBhIXdBn7OjoCBcXF9y7dy9X1tcHWpeUxo0bIzY2FhUqVMiVx8HBQbmep6cnJk2ahOPHj6N37965LorIT1E+p7p16+L8+fMq8978e0SliLRn3YgU413at28vQkNDVV7R0dFCCMWYnylTpuRa/vTp01zn3TMzM0VCQoLIzMwUQuQ9/uN1q1atEs7OznkOHu3bt69yEPSWLVuEqampWL16tbhz5464dOmS+Oabb5Trtm/fXtSvX18cP35c3Lt3TwQFBYkjR44IIYS4efOmkMlkYvHixeLu3bvi22+/FXZ2drnG/Lw57ik+Pl4YGxuLL774QkRGRopffvlFeHp6qrT3yZMnomLFisrBrXfu3BHbtm1TDm4V4tWYJmNjY7F48eJCfx4AhIODg9i0aZMIDw8Xc+bMEQYGBuLGjRsq6/3www/C2NhY2NnZKcdn5Ofly5eiTZs2ws7OTnz77bciLCxMREZGij179ojGjRsr2zNhwgTh4uIijhw5ojLg+enTp0KIV2NEXh9D8ebPWJ0xP4sXLxb29vbi4MGD4tatW2L06NG5BjzPnDlTVKxYUWzZskXcvXtX+TPPGUeiTpYTJ04IAwMD5YDnq1evqvwMBg4cqDKw+Ny5c2LRokXit99+y/Nz/PXXX8XAgQPFr7/+KsLDw8Xt27fFsmXLhKGhodi2bZsQovDvxKpVq4S1tbXYvXu3uH37tpg2bVqBA3lzbNiwQZiZmYnVq1eL8PBwcfXqVbF582axYsWKfH/uOQob81PQZ5jXmDm5XC5at24tGjZsKI4dOyaioqLEmTNnxJdffikuXLggXrx4IcaMGSNOnDgh7t+/L06fPi08PDzE1KlT881z8OBB8fqvRE0/pwcPHghjY2MxZcoUcfv2bbFz507h5OTEMT+lFIsfktzQoUMFgFyvkSNHCiEUxU9ey7dv357vP9Q5Cit+vLy8lAMY37Rnzx5hbGwsEhIShBBCrF+/XtSuXVsYGRkJZ2dnMW7cOOW6iYmJYvjw4aJixYrC1NRU1K9fX+UX2HfffSdcXV2FhYWFGDJkiFi4cGGhxY8QQvz444/Czc1NmJiYiBYtWohDhw7lau+VK1dEly5dhLm5ubCyshJt2rQRkZGRKvuZPXu2MDQ0FI8ePcqzra8DINauXSs6d+4sTExMhJubm8rg5hwpKSnC3Nw838/vTS9fvhT+/v7Cy8tLmJqaCnt7e9GqVSuxZcsWZbH633//iXHjxgkHBwdhYmIiWrVqJc6fP6/ch7aKn8zMTDFhwgRhbW0tbG1thZ+fnxgyZIjKz0Aul4uAgADlz7xSpUrC19dX/PXXX2pnEUIxyNzb21sYGxsLBwcH0bt3b+WyjIwMMWfOHOHm5qb8Xn3wwQfi6tWreX6GkZGRYvTo0cLT01OYmZkJW1tb8fbbb4vAwECV9Qr6TmRnZ4t58+aJKlWqCCMjI9GwYUNloS5E/sWPEIor/XLaYmdnJ9q2bSsOHDiQZ9bXabv4EUKI5ORkMW7cOOHi4iKMjIyEq6urGDhwoIiOjhbp6emif//+yqLfxcVFjB07Vlmkq1P8FOVz+vXXX0XNmjWFiYmJaNOmjdi8eTOLn1JKJgRPchKVdyNHjkRCQgIOHTqktX3ev38fHh4euHDhAho3bqy1/RIR6RoHPBOVY0lJSbh27Rp+/PFHrRU+mZmZSExMxKxZs/DOO++w8CGiMofFD1E51rNnT5w/fx6ffvopOnfurJV9njlzBh06dICnp6fKHY+JiMoKnvYiIiIivcJL3YmIiEivsPghIiIivcLih4iIiPQKBzznQS6X49GjR7CyslLeap2IiIhKNyEEUlJS4OLiAgOD/Pt3WPzk4dGjRxrdwp6IiIhKj3///RdVq1bNdzmLnzxYWVkBUHx41tbWEqchIiIidSQnJ8PV1VX5ezw/LH7ykHOqy9ramsUPERFRGVPYkBUOeCYiIiK9wuKHiIiI9AqLHyIiItIrHPNDRESlWnZ2NjIzM6WOQaWAkZERDA0Ni70fFj9ERFQqCSEQGxuL58+fSx2FShFbW1s4OTkV6z58LH6IiKhUyil8KleuDHNzc950Vs8JIfDixQvEx8cDAJydnYu8LxY/RERU6mRnZysLn4oVK0odh0oJMzMzAEB8fDwqV65c5FNgHPBMRESlTs4YH3Nzc4mTUGmT850ozjgwFj9ERFRq8VQXvUkb3wkWP0RERKRXWPwQERGRXmHxQ0REpANnz56FoaEhunfvLnUUegOLHyIiIh3YtGkTxo0bh5MnT+LRo0eS5cjIyJDs2KUVix8iIiqXIiKAy5dzvyIidH/s1NRU7NmzB5999hm6d++OLVu2qCz/9ddf8fbbb8PU1BQODg744IMPlMvS09Mxbdo0uLq6wsTEBDVr1sSmTZsAAFu2bIGtra3Kvn7++WeVQcDz5s2Dt7c3Nm7cCHd3d5iamgIAjh49itatW8PW1hYVK1bEe++9h8jISJV9xcTEYMCAAbC3t4eFhQWaNm2Kc+fO4f79+zAwMMDFixdV1g8ICED16tUhl8uL+5GVKN7nh4iIyp2ICMDTM//ld+4AtWrp7vg//fQT6tSpg9q1a2PQoEGYOHEiZsyYAZlMhsOHD+ODDz7AzJkzsW3bNmRkZCAoKEi57ZAhQ3D27Fl88803aNiwIaKiovDkyRONjn/37l3s378fBw4cUN4LJy0tDX5+fmjQoAFSU1MxZ84cfPDBBwgLC4OBgQFSU1PRrl07VKlSBYcOHYKTkxMuX74MuVwONzc3+Pj4IDAwEE2bNlUeJzAwEMOGDYOBQdnqS2HxQ0RE5U5KSvGWF9emTZswaNAgAEDXrl2RlJSEv/76C+3bt8fChQvRv39/zJ8/X7l+w4YNAQB37tzBTz/9hN9//x0+Pj4AgBo1amh8/IyMDGzbtg2VKlVSzuvTp4/KOps3b0alSpVw8+ZN1K9fHz/++CMSEhJw4cIF2NvbAwBq1qypXH/UqFH49NNPsXLlSpiYmODy5cu4du0afvnlF43zSa1slWpERESlXHh4OM6fP48BAwYAACpUqIB+/fopT12FhYWhU6dOeW4bFhYGQ0NDtGvXrlgZqlevrlL4AEBERAQGDBiAGjVqwNraGm5ubgCA6Oho5bEbNWqkLHze1KtXLxgaGuLgwYMAFKfgOnTooNxPWcKeHyIiIi3atGkTsrKy4OLiopwnhICJiQm+/fZb5SMa8lLQMgAwMDCAEEJlXl53OrawsMg1r0ePHqhevTo2bNgAFxcXyOVy1K9fXzkgurBjGxsbY8iQIQgMDETv3r3x448/YvXq1QVuU1qx54eIiEhLsrKysG3bNqxYsQJhYWHK15UrV+Di4oJdu3ahQYMGCA4OznN7Ly8vyOVy/PXXX3kur1SpElJSUpCWlqacFxYWVmiuxMREhIeHY9asWejUqRPq1q2LZ8+eqazToEEDhIWF4enTp/nuZ9SoUfjjjz+wbt06ZGVloXfv3oUeuzRizw8REZGW/Pbbb3j27BlGjhwJGxsblWV9+vTBpk2bsGzZMnTq1AkeHh7o378/srKyEBQUhGnTpsHNzQ1Dhw7FiBEjlAOeHzx4gPj4ePTt2xfNmzeHubk5vvzyS4wfPx7nzp3LdSVZXuzs7FCxYkX88MMPcHZ2RnR0NKZPn66yzoABA7Bo0SL06tUL/v7+cHZ2RmhoKFxcXNCiRQsAQN26dfHOO+9g2rRpGDFiRKG9RaUVe36IiKjcsbIq3vKi2rRpE3x8fHIVPoCi+Ll48SLs7e2xd+9eHDp0CN7e3ujYsSPOnz+vXO+7777Dhx9+iM8//xx16tTB6NGjlT099vb22LFjB4KCguDl5YVdu3Zh3rx5heYyMDDA7t27cenSJdSvXx+TJk3CsmXLVNYxNjbG8ePHUblyZbz77rvw8vLC4sWLcz05feTIkcjIyMCIESOK8AmVDjLx5slDQnJyMmxsbJCUlARra2up4xAR6Z2XL18iKipK5T41moqIyPuqLisr3V7mXt59/fXX2Lt3L65evSrJ8Qv6bqj7+5unvYiIqFxigaNdqampuH//Pr799lssWLBA6jjFwtNeREREVKixY8eiSZMmaN++fZk+5QWw54eIiIjUsGXLFrUGV5cF7PkhIiIivcLih4iIiPQKix8iIiLSKyx+iIiISK+w+CEiIiK9wuKHiIiI9AqLHyIiIj0hk8nw888/6/QY8+bNg7e3t06PUVy8zw8REZUp12KSSuxYXlVzP6OrIAkJCZgzZw4OHz6MuLg42NnZoWHDhpgzZw5atWqlo5Ql6+DBg1iyZAlu3boFuVyOatWqoXPnzggICAAATJkyBePGjZM2ZCFY/BAREWlJnz59kJGRga1bt6JGjRqIi4tDcHAwEhMTpY6mFcHBwejXrx8WLlyI999/HzKZDDdv3sTvv/+uXMfS0hKWlpYSpiwcT3sRERFpwfPnz3Hq1CksWbIEHTp0QPXq1dGsWTPMmDED77//vnK9lStXwsvLCxYWFnB1dcXnn3+O1NRU5fItW7bA1tYWv/32G2rXrg1zc3N8+OGHePHiBbZu3Qo3NzfY2dlh/PjxyM7OVm7n5uaGr7/+GgMGDICFhQWqVKmCtWvXFpj533//Rd++fWFrawt7e3v07NkT9+/fz3f9X3/9Fa1atcIXX3yB2rVrw9PTE7169VI5zpunvWQyWa6Xm5ubcvn169fRrVs3WFpawtHREYMHD8aTJ0/U+MSLjsUPERGRFuT0ePz8889IT0/Pdz0DAwN88803uHHjBrZu3Yo///wTU6dOVVnnxYsX+Oabb7B7924cPXoUISEh+OCDDxAUFISgoCBs374d33//Pfbt26ey3bJly9CwYUOEhoZi+vTpmDBhgkqvzOsyMzPh6+sLKysrnDp1CmfOnIGlpSW6du2KjIyMPLdxcnLCjRs3cP36dbU/l8ePHytfd+/eRc2aNdG2bVsAioKxY8eOaNSoES5evIijR48iLi4Offv2VXv/RcHTXkRERFpQoUIFbNmyBaNHj8b69evRuHFjtGvXDv3790eDBg2U602cOFE57ebmhgULFuDTTz/FunXrlPMzMzPx3XffwcPDAwDw4YcfYvv27YiLi4OlpSXq1auHDh064MSJE+jXr59yu1atWmH69OkAAE9PT5w5cwarVq1C586dc+Xds2cP5HI5Nm7cCJlMBgAIDAyEra0tQkJC0KVLl1zbjBs3DqdOnYKXlxeqV6+Od955B126dMHAgQNhYmKS5+fi5OQEABBCoE+fPrCxscH3338PAPj222/RqFEjLFq0SLn+5s2b4erqijt37sDT07PgD72I2PNDRESkJX369MGjR49w6NAhdO3aFSEhIWjcuLHKA0H/+OMPdOrUCVWqVIGVlRUGDx6MxMREvHjxQrmOubm5svABAEdHR7i5uamMpXF0dER8fLzK8Vu0aJHr/a1bt/LMeuXKFdy9exdWVlbKXit7e3u8fPkSkZGReW5jYWGBw4cP4+7du5g1axYsLS0xefJkNGvWTCV/Xr788kucPXsWv/zyC8zMzJQZTpw4oTy+paUl6tSpAwD5ZtAG9vwQERFpkampKTp37ozOnTtj9uzZGDVqFObOnYthw4bh/v37eO+99/DZZ59h4cKFsLe3x+nTpzFy5EhkZGTA3NwcAGBkZKSyT5lMluc8uVxe5Jypqalo0qQJdu7cmWtZpUqVCtzWw8MDHh4eGDVqFGbOnAlPT0/s2bMHw4cPz3P9HTt2YNWqVQgJCUGVKlVUMvTo0QNLlizJtY2zs7OGLVIfix8iIiIdqlevnvLeOpcuXYJcLseKFStgYKA4+fLTTz9p7Vj//PNPrvd169bNc93GjRtjz549qFy5MqytrYt8TDc3N5ibmyMtLS3P5WfPnsWoUaPw/fff45133smVYf/+/XBzc0OFCiVXkvC0FxERkRYkJiaiY8eO2LFjB65evYqoqCjs3bsXS5cuRc+ePQEANWvWRGZmJtasWYN79+5h+/btWL9+vdYynDlzBkuXLsWdO3ewdu1a7N27FxMmTMhz3YEDB8LBwQE9e/bEqVOnEBUVhZCQEIwfPx4xMTF5bjNv3jxMnToVISEhiIqKQmhoKEaMGIHMzMw8xxXFxsbigw8+QP/+/eHr64vY2FjExsYiISEBADBmzBg8ffoUAwYMwIULFxAZGYljx45h+PDhKleyaRuLHyIiIi2wtLRE8+bNsWrVKrRt2xb169fH7NmzMXr0aHz77bcAgIYNG2LlypVYsmQJ6tevj507d8Lf319rGSZPnoyLFy+iUaNGWLBgAVauXAlfX9881zU3N8fJkydRrVo19O7dG3Xr1sXIkSPx8uXLfHuC2rVrh3v37mHIkCGoU6cOunXrhtjYWBw/fhy1a9fOtf7t27cRFxeHrVu3wtnZWfl6++23AQAuLi44c+YMsrOz0aVLF3h5eWHixImwtbVV9ozpgkwIIXS29zIqOTkZNjY2SEpKKlZXIBERFc3Lly8RFRUFd3d3mJqaSh2nTHBzc8PEiRNVriYrjwr6bqj7+5s9P0RERKRXWPwQERGRXuHVXkREROVAQY+lIFXs+SEiIiK9wuKHiIhKLV6TQ2/SxneCxQ8REZU6OXczLuyRCaR/cr4Tb97xWhMc80NERKWOoaEhbG1tlc+uMjc3Vz58k/STEAIvXrxAfHw8bG1tYWhoWOR9sfghIqJSKedp4G8+vJP0m62trfK7UVQsfoiIqFSSyWRwdnZG5cqVkZmZKXUcKgWMjIyK1eOTg8UPERGVaoaGhlr5hUeUgwOeiYiISK+w+CEiIiK9wuKHiIiI9AqLHyIiItIrLH6IiIhIr7D4ISIiIr0iefGzdu1auLm5wdTUFM2bN8f58+fV2m737t2QyWTo1auXyvxhw4ZBJpOpvLp27aqD5ERERFQWSVr87NmzB35+fpg7dy4uX76Mhg0bwtfXt9C7ed6/fx9TpkxBmzZt8lzetWtXPH78WPnatWuXLuITERFRGSRp8bNy5UqMHj0aw4cPR7169bB+/XqYm5tj8+bN+W6TnZ2NgQMHYv78+ahRo0ae65iYmMDJyUn5srOz01UTiIiIqIyR7A7PGRkZuHTpEmbMmKGcZ2BgAB8fH5w9ezbf7b766itUrlwZI0eOxKlTp/JcJyQkBJUrV4adnR06duyIBQsWoGLFivnuMz09Henp6cr3ycnJRWgRERERvSkiAkhJyT3fygqoVavk8wASFj9PnjxBdnY2HB0dVeY7Ojri9u3beW5z+vRpbNq0CWFhYfnut2vXrujduzfc3d0RGRmJL7/8Et26dcPZs2fzvT26v78/5s+fX+S2EBERUW4REYCnZ/7L79yRpgAqM8/2SklJweDBg7FhwwY4ODjku17//v2V015eXmjQoAE8PDwQEhKCTp065bnNjBkz4Ofnp3yfnJwMV1dX7YUnIiLSQ3n1+GiyXFckK34cHBxgaGiIuLg4lflxcXF5Pqo+MjIS9+/fR48ePZTz5HI5AKBChQoIDw+Hh4dHru1q1KgBBwcH3L17N9/ix8TEBCYmJsVpDhEREZURkhU/xsbGaNKkCYKDg5WXq8vlcgQHB2Ps2LG51q9Tpw6uXbumMm/WrFlISUnB6tWr8+2piYmJQWJiIpydnbWW/VpMksbbeFW10drxtUnTtrAdulVe2kFEVJpJetrLz88PQ4cORdOmTdGsWTMEBAQgLS0Nw4cPBwAMGTIEVapUgb+/P0xNTVG/fn2V7W1tbQFAOT81NRXz589Hnz594OTkhMjISEydOhU1a9aEr69vibaNiIiISidJi59+/fohISEBc+bMQWxsLLy9vXH06FHlIOjo6GgYGKh/Nb6hoSGuXr2KrVu34vnz53BxcUGXLl3w9ddf87QWERERASgFA57Hjh2b52kuQHHJekG2bNmi8t7MzAzHjh3TUjIiIiIqjqdPC15uZVUyOd4kefFDRERE5dPOnYo/W7UCvvlGdZle3ueHiIiIyq/ISGD7dsX0ypVA48bS5nmd5A82JSIiovJn0SIgOxvo2hVo1kzqNKpY/BAREZFWRUUB27YppufOlTZLXlj8EBERkVYtWgRkZQFdugDvvCN1mtxY/BAREZHW3L8P5FyMXRp7fQAWP0RERKRF/v6KXh8fH6BlS6nT5I3FDxEREWlFdDQQGKiYLq29PgCLHyIiItISf38gMxPo0AFo3VrqNPnjfX6KKebBfTx+9C8AwNnFFVWru0kbqBjKS1vYDiKikvfvv8CmTYrp0tzrA7D4KbJ7EeGYNekzxD5+CCeXqgCA2EcxcHKugq9WrEXN2nUlTqi+8tIWtoOISDqLFyt6fdq1U7xKMxY/RTTL73MM/3wCOr/bU2X+8cO/YM7kMfjxtz8lSqa58tIWtoOISBoPHwIbNyqmS3uvD8AxP0WWkpyU65cTAHTp3hMpKckSJCq68tIWtoOISBpLlgAZGUCbNkD79lKnKRyLnyKys6+IX/fvhlwuV86Ty+X4Ze+PsLWzlzCZ5spLW9gOIqKS9+gR8MMPium5cwGZTNo86pAJIYTUIUqb5ORk2NjYICkpCdbW1rmWX4tJQnTUPXw1YyJuXQuDQ2UnCCHwJD4Odb0aYrb/KrjVqKmyjVdVm5KKrxFN28J26FZ5aQcR6Y+JE4HVqxVPbj91Strip7Df3zlY/ORBneInx9PEJ4h9FAMAcK7iCjv7innus7T+ktK0LWyHbpWXdhCRfnj8GKhRA3j5Ejh+HOjcWdo86hY/PO1VRMd/+xkAYF/RAc5VXLF2+SJ0b90II/u+h8cP/5U2nIbKS1vYDiKikrVsmaLwadFCcUfnsoLFTxFtXLtSOb168XzUqlMPh0IuoJ1PVyyZO13CZJorL21hO4iISk5cHLB+vWK6rIz1ycFL3YvqtbOF18MuYc+RkzA0NMSQT8bi0L5dEgYrgvLSFraDiKjELFsG/Pcf0Ly54untZQmLnyJKT0/HnVs3AAjIZDIYGhoql8nKUvmL8tMWtoOIqGTExwPr1immy1qvD8Dip8jSX/6HCaM+Rs548djHD+HkXAUpyUmQGZSts4nlpS1sR+nx+sBtdZTWgdvlpR1E2rZ8uaLX5+23ga5dpU6jORY/RXT07LU851cwMsLK77eVcJriKS9tYTuIiHQvIQFYu1YxPWdO2ev1ATjgWevMzMxRtZqb1DG0ory0he0gItKeFSuAFy+AJk2A7t2lTlM0LH6IiIhILU+eAN9+q5guq70+AIsfIiIiUtOqVUBaGtCoEdCjh9Rpio7FDxERERXq6VNgzRrFdFnu9QFY/BAREZEaVq0CUlKAhg2Bnj2lTlM8LH6IiIioQM+eAd98o5gu670+AIsfIiIiKkRAAJCcDHh5Ab16SZ2m+Fj8EBERUb6ePwdWr1ZMz5kDlJF7rRaoHDSBiIiIdGX1aiApCahfH+jdW+o02sHih4iIiPKUlKQ45QUAs2eXj14foJjFT3p6urZyEBERUSnzzTeK01716gEffih1Gu3RqPg5cuQIhg4diho1asDIyAjm5uawtrZGu3btsHDhQjx69EhXOYmIiKgEJScrLm8HylevD6Bm8XPw4EF4enpixIgRqFChAqZNm4YDBw7g2LFj2LhxI9q1a4c//vgDNWrUwKeffoqEhARd5yaiMiDq7h0kPklQTh/YvQ1XQy9KnEpz5aUdRJpYs0ZxiXudOsBHH0mdRrvUeqr70qVLsWrVKnTr1g0GeZR+ffv2BQA8fPgQa9aswY4dOzBp0iTtJiWiMiVw/TfY+v0aGBubYPy02fhmyddo0Lgpvg9YisGjx2DQyM+kjqiW8tIOIk2kpAArVyqmZ80CDA2lzaNtahU/Z8+eVWtnVapUweLFi4sViIjKh0N7f8ShExfw4kUq3m/fDAf++BtVq7nh2dNEjPjovTJTNJSXdhBpYu1axeMsPD2B/v2lTqN9ahU/RESaMjI2hrWtLaxtbWFnb4+q1dwAAHb2FWFkVHb+6Skv7SBSV2oqsHy5Yro89voAahY/fn5+au9wZU4/GRHpNWNjE5wMPobkpOeQyWQ4eugAur7fG+f/PgkDg7Lzr2l5aQeRutatAxITgZo1gQEDpE6jG2oVP6GhoSrvL1++jKysLNSuXRsAcOfOHRgaGqJJkybaT0hEZdK0eYvx9YyJkBkYYPWmH7FpbQBm+30OM3NzLPsuUOp4aisv7SBSR1qaaq9PhXLaualWs06cOKGcXrlyJaysrLB161bY2dkBAJ49e4bhw4ejTZs2uklJRGWOV6Mm+OnoKeX7pWs34YfVyzBq3OQ8L5worcpLO4jU8d13QEIC4OEBDBwodRrd0bimW7FiBY4fP64sfADAzs4OCxYsQJcuXTB58mStBiSisunE8aBc83Zt3QDPevUhhECHLu9KkEpz5aUdRIV58QJYtkwxPXNm+e31AYpQ/CQnJ+d5H5+EhASkpKRoJRQRlX0TRw1EwybNYGRkpJyXmpyM7RvWAjJZmSkayks7iAqzfj0QHw+4uwODBkmdRrc0Ln4++OADDB8+HCtWrECzZs0AAOfOncMXX3yB3uXliWdEVGzzl63Bgd3bMWXOQtSt3xAA0LVlA2z66TeJk2mmvLSDqCAvXgBLlyqmZ84EXqv1yyWNi5/169djypQp+Pjjj5GZmanYSYUKGDlyJJbl9JcRkd7r1W8QmrVqi3lTx6NxsxYYPW4KZDKZ1LE0Vl7aQVSQH34A4uIANzdgyBCp0+iexqP1zM3NsW7dOiQmJiI0NBShoaF4+vQp1q1bBwsLC11kJKIyyqVqNXy/8yDMzMwxrE83ZKZnSB2pSMpLO4jy8t9/wJIliukvvyz/vT5AMW5y+PjxYzx+/Bht27aFmZkZhBD83xAR5SKTyTD0f+PQqr0PLp9X727xpVF5aQfRmzZsAGJjgWrVgKFDpU5TMjQufhITE9G3b1+cOHECMpkMERERqFGjBkaOHAk7OzusWLFCFzmJqIyrWbsuatauK3WMYisv7SACgJcvVXt9jI2lzVNSND7tNWnSJBgZGSE6Ohrm5ubK+f369cPRo0e1Go6IiIh0Z9Mm4NEjoGpVYNgwqdOUHI17fo4fP45jx46hatWqKvNr1aqFBw8eaC0YERER6U56OpDzLPIZMwATE2nzlCSNe37S0tJUenxyPH36FCb69MkRERGVYZs3AzExQJUqwMiRUqcpWRoXP23atMG2bduU72UyGeRyOZYuXYoOHTpoNRwRERFpX3o64O+vmJ4+Xb96fYAinPZaunQpOnXqhIsXLyIjIwNTp07FjRs38PTpU5w5c0YXGYmIiEiLtmwB/v0XcHEBRo2SOk3J07jnp379+rhz5w5at26Nnj17Ii0tDb1790ZoaCg8PDx0kZGIiIi0JCMDWLRIMT1tGmBqKm0eKWjU85OZmYmuXbti/fr1mDlzpq4yERERkY5s3QpERwNOTsDo0VKnkYZGPT9GRka4evWqrrIQERGRDmVmqvb6mJlJm0cqGp/2GjRoEDZt2qSLLERERKRD27YB9+8Djo7A//4ndRrpaDzgOSsrC5s3b8Yff/yBJk2a5Hqe18qVK7UWjoiIiLQjMxNYuFAxPXWq/vb6AEUofq5fv47GjRsDAO7cuaOyjM/2IiIiKp127ACiooDKlYFPP5U6jbQ0Ln5OnDihixxERESkI1lZr3p9vvgCyONexXpF4zE/Oe7evYtjx47hv//+AwAIIbQWioiIiLTnxx+ByEigUiXgs8+kTiM9jYufxMREdOrUCZ6ennj33Xfx+PFjAMDIkSMxefJkrQckIiKiosvKAhYsUExPmQK8MVRXL/Gp7kREROXY7t1ARARQsSLw+edSpykd+FR3IiKicio7+1Wvz+TJgKWltHlKCz7VnYiIqJzaswcIDwfs7YGxY6VOU3rwqe5ERETlUHY28PXXimk/P8DKSto8pYnGxc/SpUvxww8/oFu3bsqnutevXx8nT57EkiVLNA6wdu1auLm5wdTUFM2bN8f58+fV2m737t2QyWTo1auXynwhBObMmQNnZ2eYmZnBx8cHERERGuciIiIqy/buBW7fBuzsgHHjpE5Tukj6VPc9e/bAz88Pc+fOxeXLl9GwYUP4+voiPj6+wO3u37+PKVOmoE2bNrmWLV26FN988w3Wr1+Pc+fOwcLCAr6+vnj58qVG2YiIiMoqufxVr8+kSYC1tbR5ShuNBzxHR0fD1dU1z6e6R0dHo1q1amrva+XKlRg9ejSGDx8OAFi/fj0OHz6MzZs3Y/r06Xluk52djYEDB2L+/Pk4deoUnj9/rlwmhEBAQABmzZqFnj17AgC2bdsGR0dH/Pzzz+jfv78GLSUiIiqb9u0Dbt4EbG2B8eOlTlP6aNzz4+7ujoSEhFzzExMT4e7urvZ+MjIycOnSJfj4+LwKY2AAHx8fnD17Nt/tvvrqK1SuXBkjR47MtSwqKgqxsbEq+7SxsUHz5s0L3Gd6ejqSk5NVXkRERGWRXA589ZVieuJEwMZG0jilksbFjxAiz2d4paamwtTUVO39PHnyBNnZ2XB0dFSZ7+joiNjY2Dy3OX36NDZt2oQNGzbkuTxnO032CQD+/v6wsbFRvlxdXdVuBxERUWly4ABw44ai6JkwQeo0pZPap738/PwAKK7umj17tsrl7tnZ2Th37hy8vb21HjBHSkoKBg8ejA0bNsDBwUGr+54xY4ayfQCQnJzMAoiIiMqc13t9JkxQnPai3NQufkJDQwEoen6uXbsGY2Nj5TJjY2M0bNgQU6ZMUfvADg4OMDQ0RFxcnMr8uLg4ODk55Vo/MjIS9+/fR48ePZTz5HK5ohEVKiA8PFy5XVxcHJydnVX2WVBhZmJiwnsUERFRmffLL8C1a4oBzhMnSp2m9FK7+Ml5mvvw4cOxevVqWBdz6LixsTGaNGmC4OBg5eXqcrkcwcHBGJvHnZjq1KmDa9euqcybNWsWUlJSsHr1ari6usLIyAhOTk4IDg5WFjvJyck4d+4cPuOT3IiIqBwT4lWvz/jxikvcKW8aX+0VGBiotYP7+flh6NChaNq0KZo1a4aAgACkpaUpr/4aMmQIqlSpAn9/f5iamqJ+/foq29v+f3/e6/MnTpyIBQsWoFatWnB3d8fs2bPh4uKS635ARERE5cmhQ0BYmOJmhpMmSZ2mdFOr+Ondu7faOzxw4IDa6/br1w8JCQmYM2cOYmNj4e3tjaNHjyoHLEdHR8PAQLMx2VOnTkVaWho++eQTPH/+HK1bt8bRo0c1GoxNRERUlggBzJ+vmB43TvE4C8qfTAghClsppydGHdrsGZJKcnIybGxskJSUlOfpvWsxSRrv06tq6bzWUNO2sB26xXaULuWlHVT+/for8P77gIUFcP8+oOXrgsqMwn5/51Cr56c8FDRERETl0eu9PmPH6m/howmN7/NDREREpUdQEHDpEmBuDkyeLHWaskGtnp/GjRsjODgYdnZ2aNSoUZ43Ocxx+fJlrYUjIiKi/L3e6zNmDFCpkrR5ygq1ip+ePXsq74PDq6aIiIhKh6NHgQsXFL0+GtxqT++pVfzMnTsXmzdvxsCBAzF37lxdZyIiIqJCvN7r89lnQOXK0uYpS9S+z8/o0aPx3nvvofL/f7ouLi74+++/4ebmpqtsRESkBeXpClV65fhx4Nw5wMwM+OILqdOULWoPeH7ziviUlBTl4yWIiIio5Lze6/Ppp8Abz/OmQvBqLyIiojImOBg4exYwNQWmTpU6TdmjdvEjk8lUrvJ68z0RERHp3uu9Pv/7H5DHs8CpEGqP+RFCwNPTU1nwpKamolGjRrkeP/H06VPtJiQiIiKlEyeA06cBExP2+hSV2sUP7/JMREQkvZxen08+AVxcpM1SVqld/AwdOlSXOYiIiKgQISHAyZOAsTEwbZrUacoutcb8qPHsUyIiItKxnF6fUaOAKlWkzVKWqVX8vPXWW9i9ezcyMjIKXC8iIgKfffYZFi9erJVwREREpHDypKLnx8gImD5d6jRlm1qnvdasWYNp06bh888/R+fOndG0aVO4uLjA1NQUz549w82bN3H69GncuHEDY8eOxWeffabr3ERERHolp9dn5EjA1VXaLGWdWsVPp06dcPHiRZw+fRp79uzBzp078eDBA/z3339wcHBAo0aNMGTIEAwcOBB2dna6zkxERKRXTp8G/vxT0eszY4bUaco+tQc8A0Dr1q3RunVrXWUhIiKi/xcRAaSkKKZzHlraoweQni5dpvJCo+KHiIiIdC8iAvD0zD3/wAHF684doFatks9VXvDxFkREeigrKwu3rl9BSrLmDz0l3cvp8SnqcioYix8iIj1w7sxfaOPljrYNauDi2dMY0qsLpo8bje6tG+Hi2dNSx6M3PH4sdYLyjae9iIj0wOrFX2HD7l+QkpwEv/8NwbLvAtG8VTtcC72E5V/PwtYDR6SOqPeio4G9exWvc+ekTlO+sfghItIDWZkZqPNWAwCAlbUNmrdqBwDwatQE/71IlTKaXouOBvbtA376SbXgkckUDzAl3dD4tFe7du2wbds2/Pfff7rIQ0REOiCXy5XTXd7rpbIsOzu7hNPot3//BVatAlq0AKpXByZPVhQ+MhnQrh3w7bfA0aNSpyzfNC5+GjVqhClTpsDJyQmjR4/GP//8o4tcRESkRfW8vJGakgwAmDB9rnL+v/ejYGllLVUsvZFT8LRsCVSrBvj5Af/8oyh42rZVFDwPHyru4DxmDODuXvD+rKxKJHa5pfFpr4CAACxfvhyHDh3C1q1b0bZtW9SsWRMjRozA4MGD4ejoqIucRERUDF+tWJtr3t4dgeg9YAi+33lQgkTlX0zMq1NaZ8++mi+TAa1bA337An36AM7OubetVUtxOXteV3VZWfEy9+Iq0pifChUqoHfv3ujduzfi4+Pxww8/YPbs2fjyyy/x7rvvYvz48ejYsaO2sxIRURGdOB6Ua966lf5wqKz4D2uHLu+WdKRy6eHDVwXP33+/mp9T8Hz0kaLgcXEpfF8scHSnWAOez58/j8DAQOzevRuVK1fGsGHD8PDhQ7z33nv4/PPPsXz5cm3lJCKiYpg4aiAaNmkGIyMj5bzU5GTs2LgOkMlY/BRDTsGzdy9w5syr+TIZ0KrVqx4edQoeKhkaFz/x8fHYvn07AgMDERERgR49emDXrl3w9fWFTCYDAAwbNgxdu3Zl8UNEVErMX7YGB3Zvx5Q5C1G3fkMAQNeWDbDpp98kTlY2PXwI7N+v6OF5veABVAueKlWkyUcF07j4qVq1Kjw8PDBixAgMGzYMlSpVyrVOgwYN8Pbbb2slIBERFV+vfoPQrFVbzJs6Ho2btcDocVOU/2El9Tx6pFrwvH4peqtWr05pVa0qXUZSj8bFT3BwMNq0aVPgOtbW1jhx4kSRQxERkfa5VK2G73cexLYfvsWwPt2QmZ4hdaRS7/HjVwXP6dOqBU/LloqC58MPWfCUNUXq+YmIiECtN0ZiRUREwMjICG5ubtrKRkREWiaTyTD0f+PQqr0PLp8/W/gGeiin4Nm7Fzh1SrXgadHi1SktV1fpMlLxaFz8DBs2DCNGjMhV/Jw7dw4bN25ESEiItrIREZGO1KxdFzVr15U6RqkRG/uqh+fNgueddxQFz4cfsuApLzQufkJDQ9GqVatc89955x2MHTtWK6GIiIh0LTYWOHBAUfCcPJm74Mk5pVWtmnQZSTc0Ln5kMhlS8rjrUlJSEm+RTkREkouIyP/mgNbWr05p/fWXasHTvPmrHh4WPOWbxsVP27Zt4e/vj127dsHQ0BCA4rkw/v7+aN26tdYDEhERqSsiAvD0zH+5gQHw2mPO0KzZq4KnenXd56PSQePiZ8mSJWjbti1q166tvOrr1KlTSE5Oxp9//qn1gEREROrKq8fndXK5ouDJOaXFa3T0k8YPNq1Xrx6uXr2Kvn37Ij4+HikpKRgyZAhu376N+vXr6yIjERGRVvz6q+IJ6lOmsPDRZ0V6vIWLiwsWLVqk7SxEREQ6xUdMEFCMZ3u9ePEC0dHRyMhQvUlWgwYNih2KiIiISFc0Ln4SEhIwfPhwHDlyJM/lvOKLiIikwl9BpA6Nx/xMnDgRz58/x7lz52BmZoajR49i69atqFWrFg4dOqSLjERERGo5W8hNq62sSiYHlW4a9/z8+eef+OWXX9C0aVMYGBigevXq6Ny5M6ytreHv74/u3bvrIicREVGBhAC2bFFMjxoFfPaZ6nIrK+CNhxOQntK4+ElLS0PlypUBAHZ2dkhISICnpye8vLxw+fJlrQckIiJSx/HjQGgoYG4O+PsDDg5SJ6LSSuPTXrVr10Z4eDgAoGHDhvj+++/x8OFDrF+/Hs7OzloPSEREpA5/f8Wfo0ez8KGCadzzM2HCBDx+/BgAMHfuXHTt2hU7d+6EsbExtuT0NxIREZWgs2cVj6swMgImT5Y6DZV2Ghc/gwYNUk43adIEDx48wO3bt1GtWjU4sNQmIiIJ5PT6DB7MJ69T4TQ67ZWZmQkPDw/cunVLOc/c3ByNGzdm4UNERJK4fl1x52aZDJg6Veo0VBZoVPwYGRnh5cuXuspCRESkscWLFX/26QPUri1tFiobNB7wPGbMGCxZsgRZWVm6yENERKS2qChg927F9IwZ0mahskPjMT8XLlxAcHAwjh8/Di8vL1hYWKgsP3DggNbCERERFWTZMsVdnbt0ARo3ljoNlRUaFz+2trbo06ePLrIQERGpLTYW2LxZMc1eH9KExsVPYGCgLnIQERFpJCAASE8H3nkHaNdO6jRUlmg85oeIiEhqz58D69YppmfMUFzpRaQujXt+3N3dISvgW3bv3r1iBSIiIirM2rVASgrw1lvAe+9JnYbKGo2Ln4kTJ6q8z8zMRGhoKI4ePYovvvhCW7mIiIjy9OKF4pQXAEyfDhjwHAZpqEiPt8jL2rVrcfHixWIHIiIiKsimTcCTJ4CbG9C/v9RpqCzSWr3crVs37N+/X1u7IyIiyiUzE1i+XDH9xRdABY3/C0+kxeJn3759sLe319buiIiIcvnxRyA6GnB0BIYPlzoNlVUa18yNGjVSGfAshEBsbCwSEhKwLmfoPRERkZbJ5cCSJYrpSZMAMzNp81DZpXHx06tXL5X3BgYGqFSpEtq3b486depoKxcREZGKX34Bbt0CbGyAzz6TOg2VZRoXP3PnztVFDiIionwJAfj7K6bHjAGsraXNQ2WbxmN+goKCcOzYsVzzjx07hiNHjmglFBER0ev+/BO4cAEwNQXyueiYSG0aFz/Tp09HdnZ2rvlCCEyfPl0roYiIiF6X0+szahRQubK0Wajs07j4iYiIQL169XLNr1OnDu7evauVUERERDkuXACCgxWXtU+ZInUaKg80Ln5sbGzyfITF3bt3YWFhoZVQREREOXJ6fT7+GKheXdosVD5oXPz07NkTEydORGRkpHLe3bt3MXnyZLz//vsaB1i7di3c3NxgamqK5s2b4/z58/mue+DAATRt2hS2trawsLCAt7c3tm/frrLOsGHDIJPJVF5du3bVOBcREUnv5k3g4EHF9LRp0mah8kPj4mfp0qWwsLBAnTp14O7uDnd3d9StWxcVK1bE8pzbbqppz5498PPzw9y5c3H58mU0bNgQvr6+iI+Pz3N9e3t7zJw5E2fPnsXVq1cxfPhwDB8+PNcA7K5du+Lx48fK165duzRtJhERlQI59/Xp1QvIY8QFUZFofKm7jY0N/v77b/z++++4cuUKzMzM0KBBA7Rt21bjg69cuRKjR4/G8P+/Tef69etx+PBhbN68Oc/B0+3bt1d5P2HCBGzduhWnT5+Gr6+vcr6JiQmcnJw0zkNERKXHgweKOzoDwIwZ0mah8qVIT0WRyWTo0qULunTpUuQDZ2Rk4NKlS5jx2jfawMAAPj4+OHv2bKHbCyHw559/Ijw8HEty/mvw/0JCQlC5cmXY2dmhY8eOWLBgASpWrJjvvtLT05Genq58n5ycXIQWERGRNi1fDmRlAR07As2aSZ2GyhONT3uNHz8e33zzTa753377LSZOnKj2fp48eYLs7Gw4OjqqzHd0dERsbGy+2yUlJcHS0hLGxsbo3r071qxZg86dOyuXd+3aFdu2bUNwcDCWLFmCv/76C926dcvz8vwc/v7+sLGxUb5cXV3VbgcREWlffDywcaNimr0+pG0aFz/79+9Hq1atcs1v2bIl9u3bp5VQBbGyskJYWBguXLiAhQsXws/PDyEhIcrl/fv3x/vvvw8vLy/06tULv/32Gy5cuKCyzptmzJiBpKQk5evff//VeTuIiCh/q1cDL18Cb78NdOokdRoqbzQ+7ZWYmAgbG5tc862trfHkyRO19+Pg4ABDQ0PExcWpzI+LiytwvI6BgQFq1qwJAPD29satW7fg7++fazxQjho1asDBwQF3795Fp3z+BpmYmMDExETt7EREpDvJycDatYrpGTOA156lTaQVGvf81KxZE0ePHs01/8iRI6hRo4ba+zE2NkaTJk0QHBysnCeXyxEcHIwWLVqovR+5XK4yXudNMTExSExMhLOzs9r7JCIi6Xz3HZCUBNStC/TsKXUaKo807vnx8/PD2LFjkZCQgI4dOwIAgoODsWLFCgQEBGi8r6FDh6Jp06Zo1qwZAgICkJaWprz6a8iQIahSpQr8//8OV/7+/mjatCk8PDyQnp6OoKAgbN++Hd999x0AIDU1FfPnz0efPn3g5OSEyMhITJ06FTVr1lS5GoyIiEqn//4DVq1STE+bBhho/F90osJpXPyMGDEC6enpWLhwIb7++msAgJubG7777jsMGTJEo33169cPCQkJmDNnDmJjY+Ht7Y2jR48qB0FHR0fD4LVvflpaGj7//HPExMTAzMwMderUwY4dO9CvXz8AgKGhIa5evYqtW7fi+fPncHFxQZcuXfD111/ztBYRURmwZQsQFwdUq6a4ozORLsiEEKKoGyckJMDMzAyWlpYAgKdPn8Le3l5r4aSSnJwMGxsbJCUlwdraOtfyazFJGu/Tq2rucVKlgaZtYTt0i+0oXfS1HYA0bcnKAjw9gago4JtvgHHjSjwClXGF/f7OUawOxUqVKsHS0hLHjx9H3759UaVKleLsjoiI9NiePYrCp1IlYORIqdNQeVbk4ufBgweYO3cu3Nzc8NFHH8HAwADbtm3TZjYiItITcjmweLFiesIEwNxc2jxUvmk05icjIwMHDhzAxo0bcebMGfj4+CAmJgahoaHw8vLSVUYiIirnDh8Grl8HrKyAMWOkTkPlndo9P+PGjYOLiwtWr16NDz74ADExMfj1118hk8lgaGioy4xERFSOCQEsWqSY/uwzwNZW0jikB9Tu+fnuu+8wbdo0TJ8+HVZWVrrMREREeuSvv4B//gFMTIBJk6ROQ/pA7Z6f7du34/z583B2dka/fv3w22+/Ffi8LCIiInX8/63cMHw4UMAN/om0Ru3iZ8CAAfj9999x7do11KlTB2PGjIGTkxPkcjlu3rypy4xERFROXboEHD+uuJnhF19InYb0hcZXe7m7u2P+/Pm4f/8+duzYgT59+mDQoEGoWrUqxo8fr4uMRERUTuVc4TVgAKDBE5KIikXjOzznkMlk8PX1ha+vL54+fYpt27YhMDBQm9mIiKgcCw8H9u9XTE+fLm0W0i9aeWqKvb09Jk6ciCtXrmhjd0REpAeWLlVc6dWjB1C/vtRpSJ/wkXFERFTiYmKA7dsV0zNmSJuF9A+LHyIiKnErVgCZmUC7dkCLFlKnIX3D4oeIiErUkyfADz8optnrQ1Jg8UNERCVqzRrgxQugUSOgSxep05A+Uvtqr+joaLXWq1atWpHDEBFR+ZaSoih+AEWvj0wmbR7ST2oXP+7u7sppIQQAxeXur8+TyWS86zMREeXrhx+AZ88AT0+gd2+p05C+Urv4kclkqFq1KoYNG4YePXqgQoUi3yKIiIj0UHq6YqAzAEydCvCZ2CQVtSuYmJgYbN26FYGBgVi/fj0GDRqEkSNHom7durrMR0RE5cTWrcDjx0CVKsDgwVKnIX2m9oBnJycnTJs2Dbdv38a+ffvw7NkzNG/eHO+88w42bNgAuVyuy5xERFSGZWUpbmoIAJMnA8bG0uYh/Vakq71at26NTZs2ISIiAubm5vj000/x/PlzLUcjIqLyYt8+IDISsLcHRo+WOg3puyIVP3///TdGjRoFT09PpKamYu3atbC1tdVyNCIiKg+EePUA0wkTAEtLafMQqT3m5/Hjx8qHlz579gwDBw7EmTNnUJ8PZCEiogIcOQJcuaIoesaOlToNkQbFT7Vq1VClShUMHToU77//PoyMjCCXy3H16lWV9Ro0aKD1kEREVHb5+yv+/N//FKe9iKSmdvGTnZ2N6OhofP3111iwYAGAV/f7ycH7/BAR0etOn1a8jI0BPz+p0xApqF38REVF6TIHERGVQzm9PkOHAi4u0mYhyqF28VO9evUClz9//hxBQUGFrkdERPrhyhUgKAgwMFDc1JCotNDag00fPHiAwbxrFRER/b+cK7w++gioWVPaLESv4zMqiIhI6+7eBX76STE9fbp29nktJknjbbyq2mjn4FSuaK3nh4iIKMeyZYBcDnTrBnh7S52GSBWLHyIi0qpHj4AtWxTTM2ZIGoUoT2qf9vrmm28KXP7w4cNihyEiorJv1SogIwNo1Qpo00bqNES5qV38rFq1qtB1qlWrVqwwRERUtj19Cnz3nWKavT5UWvE+P0REpDXffgukpQENGgDvvit1GqK8aW3MT0xMDD755BNt7Y6IiMqYtDQgZ4TEjBmATCZtHqL8aK34SUxMxKZNm7S1OyIiKmM2bAASEwEPD+DDD6VOQ5Q/Xu1FRETFlpEBrFihmJ46FajAu8hRKcbih4iIim3HDiAmBnB2VjzHi6g0Y/FDRETFkp0NLFmimPbzA0xMpM1DVBi1OyZ79+5d4PLnz58XNwsREZVBBw8Cd+4AdnbA//4ndRqiwqld/NjYFPx8FBsbGwwZMqTYgYiIqOwQAvD3V0yPHQtYWUmbpyzgM8qkp3bxExgYqMscRERUBv3+O3D5MmBuDowfL3UaIvVwzA8RERVZTq/P6NGAg4Puj3f8t5+V08+eJmLM0L5oWa8aRnzUHY8f/qv7AFQusPghIqIi+ecfICQEMDICJk8umWNuXLtSOb168XzUqlMPh0IuoH3nblgyd3rJhKAyj3diICKiIsnp9Rk0CHB1LaGDCqGcvB52CXuOnIShoSGGfDIWh/btKqEQVNax+CEiIo1dvw4cOqR4hMW0aSV33PT0dNy5dQOAgEwmg6GhoXKZjM/TIDWx+CEiIo0tXqz4s08foHbtkjtu+sv/MH7kAOX72McP4eRcBSnJSZAZcCQHqYfFDxERaSQqCti9WzE9Y0bJHvvo2Wu55iU/fw5jExOs/H5byYahMotlMhERaWTZMsVdnbt0ARo3Ltljh9+8ho98W6Pfu+1wN/wWxgztC5+36+L99m/jRVpayYahMovFDxERqS02Fti8WTFd0r0+ALB4zjR8Nmk6Ph72CcYM/Qhd3++N8xGPMX3+Yqz4elbJB6IyicUPERGpLSAASE8H3nkHaNeu5I+flpqCjl3fQ8++AyEE0KNPfwBAx67v4WliQskHojKJxQ8REanl+XNg3TrF9IwZiiu9Spp47VL3t1u2zncZUUFY/BARkVrWrQNSUoC33gLee0+aDBUdKiM1JRkAsHDVeuX8hLhYGJuYShOKyhxe7UVERIV68UJxygsApk8HpLqqfP3OA3nONzUzw4r1W0o2DJVZ7PkhIqJCbd4MJCQAbm5A//5Sp8nNytoGzlVK6jbTurF3Bx8gXlLY80NERAXKzFRc3g4AX3wBVOBvjmI7cTwo17x1K/3hUNkRANChy7slHUmv8CtMREQF2rULiI4GKlcGhg+XOk35MHHUQDRs0gxGRkbKeanJydixcR0gk7H40TEWP0RElC+5/NWjLCZNAszMpM1TXsxftgYHdm/HlDkLUbd+QwBA15YNsOmn3yROph9Y/BARUb4OHQJu3QKsrYHPPpM6TfnRq98gNGvVFvOmjkfjZi0wetwUPpi1BHHAMxER5UkIwN9fMT12LGBjI22e8salajV8v/MgzMzMMaxPN2SmZ0gdSW+w54eIiPL055/A+fOAqSkwYYLUaconmUyGof8bh1btfRDy+xGp4+gN9vwQEVGecnp9Ro1SDHYm7bl94yo+8m2Nvt3a4m74LaxaNBc/rF6GLs3r486t61LHK/dY/BARUS4XLgDBwYrL2qdMkTpN+bNk7nR8Nmk6Bg7/Xx4PaJ0tdbxyj8UPERHlktPr8/HHQPXq0mYpj/iAVmlxzA8REQEAov8FXqQBMQ8McPCgYl6PHkBEBFCrlrTZyhs+oFVaLH6IiAjR/wK9P1BMZyWZKOd/9JHizzt3WABpU84DWi2trPmAVgmw+CEiIrxIU1zaLjINIX9plGt5SooEocoxPqBVWpKP+Vm7di3c3NxgamqK5s2b4/z58/mue+DAATRt2hS2trawsLCAt7c3tm/frrKOEAJz5syBs7MzzMzM4OPjg4iICF03g4ioTBICuHHFEDs3miAz0RJZzywB8GZ7UikPD2gtCyQtfvbs2QM/Pz/MnTsXly9fRsOGDeHr64v4+Pg817e3t8fMmTNx9uxZXL16FcOHD8fw4cNx7Ngx5TpLly7FN998g/Xr1+PcuXOwsLCAr68vXr58WVLNIiIq1eRyIOyiIZZ/ZYpuLa0w4D1L/LLHFMg2BCAgM8mUOiKRTkl62mvlypUYPXo0hv//k/LWr1+Pw4cPY/PmzZg+fXqu9du3b6/yfsKECdi6dStOnz4NX19fCCEQEBCAWbNmoWfPngCAbdu2wdHRET///DP69++v8zYREZVG2dlA6HlD/B5khOAjRoiPe/V/X1MzAe+3M3HhShYMjDMhMwAy4ng7Zyq/JCt+MjIycOnSJcyYMUM5z8DAAD4+Pjh79myh2wsh8OeffyI8PBxLliwBAERFRSE2NhY+Pj7K9WxsbNC8eXOcPXs23+InPT0d6enpyvfJyclFbRYRUamRmQmEhAAbtpki+KgRnj55VfBYWAq075wJn26ZaNk+Cw8eAIMGSZeVqCRJVvw8efIE2dnZcHR0VJnv6OiI27dv57tdUlISqlSpgvT0dBgaGmLdunXo3LkzACA2Nla5jzf3mbMsL/7+/pg/f35Rm0JEVGqkpytuTrhvH/DLL8DTpwCguHrL2kaODl2y0Ll7Jt5pnQXjVxd1wdyi4P1aWeksMlGJK3NXe1lZWSEsLAypqakIDg6Gn58fatSokeuUmCZmzJgBPz8/5fvk5GS4unLAGRGVDf/9Bxw7Buzfr3gK++ud15UqAe26pMOnWxbebpkFo9wXcgEAqrkCBw4qrvoCAA/7V8usrHiZO5UvkhU/Dg4OMDQ0RFxcnMr8uLg4ODk55budgYEBatasCQDw9vbGrVu34O/vj/bt2yu3i4uLg7Ozs8o+vb29892niYkJTExM8l1ORFTapKYCR44oengOHwbS0l4tc3YGevcGPvwQaN0auBWr3gUf1V77P59XVS0HJipFJLvay9jYGE2aNEFwcLBynlwuR3BwMFq0aKH2fuRyuXK8jru7O5ycnFT2mZycjHPnzmm0TyKi0igpCdi5U1HYVKoE9O0L/PSTovBxdQUmTQJOnwZiYoBvvwXat1c8m4uIVEn618LPzw9Dhw5F06ZN0axZMwQEBCAtLU159deQIUNQpUoV+P//Q2b8/f3RtGlTeHh4ID09HUFBQdi+fTu+++47AIBMJsPEiROxYMEC1KpVC+7u7pg9ezZcXFzQq1cvqZpJRFRkT58qTmXt2wf8/juQkfFqmYcH0KePooenaVNAxtvzEKlF0uKnX79+SEhIwJw5cxAbGwtvb28cPXpUOWA5OjoaBgavOqfS0tLw+eefIyYmBmZmZqhTpw527NiBfv36KdeZOnUq0tLS8Mknn+D58+do3bo1jh49ClNT3i6ciMqG+Hjg558VY3j+/BPIynq1rE4dRbHTpw/QsCELHqKikAk+QS2X5ORk2NjYICkpCdbW1rmWX4tJ0nifXlVL5z0zNG0L26FbbEfpUpLtePQIOHhQ0cNz8qTiRoQ5GjR41cNTr57m+y4v/2axHVSYwn5/5+DZYCIiiURHK3p39u8H/v5b8aiJHE2avOrh4ZVWRNrF4oeIqARFRiqKnX37gAsXVJe1aKEodnr3BtzdpclHpA9Y/BCRJKL/fXVPmczXHudX1u4po047bt9WFDv79wNhYa/WkcmANm0UPTwffABU5eXlRCWCxQ8Rlbjof4HeH7x6n6F6uy/cuVM2CqDC2jFmDHDiBHDz5qt5hoZAhw6KHp5evYACbmtGRDrC4oeIStyL127Il9clF+HhyPdOxCXp4eOCL6W6HwmI7PyXr12r+NPICPDxUfTwvP8+4OCgxZBEpDEWP0QkCXmmAeQvjSF/mbvK6dFDgkB5yv9qEXW0aweMHKloj62tdhIRUfGx+CGiEhP7SIagn41wYLcxsp4a5rueqSlgINn951+RF3InECGAdJUnR6j2FK1cCTRurP1cRFQ8LH6ISKeSnwPHg4wQdNAYF/95/Z8cAZlJFgxNM5CVpPpI8TNnSkfRcC0mucDlt28Dgwa9ep8Rx3uxEJUFLH6ISOvSXwIn/6yAoIPGOPlnBWRmvOoRafpOFhq3yEDgjkzIcnp3NL/nGxFRkbH4ISKtkMuBv/5SPHjzp73WSEl+VfDUqpON7h9koFvPTDhXEYj+F9jyY/77srIqgcBaYG5R8PKy0g4ifcPih4iK5epVYMcOYNcuxdPEFWRwdJbj3V6Z6P5BBjzrylW2qeYKHDj46qovD/tXy8rSfX7KSzuI9A2LHyLSWHQ08OOPil6e69dfzbexAT76CGjRJRVNmmcXOGi5muuraa8yfHO/8tIOIn3C4oeI1PLsmeIuxTt2KB68mcPYGHjvPWDgQODddxVXal2LKeDmN0REEmPxQ0T5evkSOHxYUfAEBQEZGa+WtWunuNKpTx/Azk66jEREmmLxQ0QqXh+4vG8fkPTalVheXoqCZ8AAwNU1/30QEZVmLH6ICEIoBi7v3KkYy/Pw4atlVasCH3+sOK3VoIF0GYmItIXFD5EeK2zg8qBBiqeOl4a7LRMRaQuLHyI98/Sp4nTWzp2FD1wmIiqPWPwQ6YGXL4HfflMUPIcPA5mZivkymerAZT58k4j0AYsfonIqO1t14HLya4+patBA0cPDgctEpI9Y/OhQ9L+v7vyaGf9qflm78yvbUboU1I6aNYErVxQFz65dqgOXXV1fDVz28irZzEREpQmLHx2J/hfo/cGr9xlxqsvv3Ckbv3DZjtKlsHbUqgVERLx6b2urGLg8cCAHLhMR5WDxoyM5/zMXAhCZhrmW//UX8PhxCYfKQ2R87myvi44G5Bn5L2c7tKu47YiIUAxc7tHj1cBlExMthyQiKuNY/OiaXIasZ5a5Zo8eLUGWPOXOpgm2Q9uK147ZswE/Pw5cJiIqCIsfXZMBMMwGslX/R+/mVjouJU7PKvgZTBnpwMNHr81gO3SquO3o1YuFDxGVjGsxSYWv9AavqjY6SKI5Fj86JjMQMHZIRUac6g98/36gcWOJQr3mWkxqgctv31ZcBp2D7dCt4raDiIgKx+GPREREpFdY/OiIuUXBy62sSiZHcbEdpUt5aQcRkZR42ktHqrkCBw6+uurLw/7VsrJ0Xxm2o3QpL+0gIpISix8dqvbanXO9qkqXo7jYjtKlvLSDiEgqPO1FREREeoXFDxEREekVFj9ERESkV1j8EBERkV5h8UNERER6hcUPERER6RUWP0RERKRXeJ8fIiIiKrKM9HScPvE7HsZEo0KFCvDwrINmLdtKHatALH6IiIioSM7/fRKz/T6HlbUN7t+7i8bNWmDPtk0wN7fAqg074OjsInXEPPG0FxERERXJ8q9n4Yddv2Df8TPYsu8IHCo74uc/z6H3x0OxaNYUqePli8UPERERFYmQy1Hd3QMAUN+7MSLv3AYAfPjxUNy7e0fKaAVi8UNERERFYm5hifN/nwQAHD/8C+wrVpI4kXo45oeIiIiK5Is5izDpk8F49vQJKjk6YfXGHwEAT+Lj0P2DjyROlz8WP0RERFQk9b0b4/fzN/D82VPY2tkr5ztUdsSnE6dJmKxgPO1FRERERRLz4D5G9uuBAe91wLL5XyL95UvlskE9O0uYrGAsfoiIiKhIFnzph87d3seK77bi2bNEjB7QE2mpKQCAjPSXhWwtHRY/REREVCRPExPQf9ho1GvgjUUB36NNxy4Y3b8nUpKTAJlM6nj54pgfIiIiKpKXL1V7d0aPmwwjI2OM7t8TL1JTJUpVOPb8EBERUZHUqOmJ0yf+UJk37NNxeLfXh/j3QZREqQrHnh8iIiIqkqVrN+c5f8gnY+Hbo3cJp1Efix8iIiIqEmMTk3yXldbnegE87UVERER6hsUPERER6RUWP0RERKRXWPwQERGRXmHxQ0RERHqFxQ8RERHpFRY/REREpFdY/BAREZFeYfFDREREeoXFDxEREekVFj9ERESkV1j8EBERkV5h8UNERER6hcUPERER6RUWP0RERKRXKkgdoDQSQgAAkpOT81yempL3/IIkJ8uKlUlXNG0L26FbbEfpoq/tAEpnW9iO0qU0tiPn93bO7/H8sPjJQ0pKCgDA1dVV4iRERESkqZSUFNjY2OS7XCYKK4/0kFwux6NHj2BlZQWZrPhVanJyMlxdXfHvv//C2tpaCwmlwXaULmxH6VJe2gGUn7awHaVLSbRDCIGUlBS4uLjAwCD/kT3s+cmDgYEBqlatqvX9Wltbl+kvbg62o3RhO0qX8tIOoPy0he0oXXTdjoJ6fHJwwDMRERHpFRY/REREpFdY/JQAExMTzJ07FyYmJlJHKRa2o3RhO0qX8tIOoPy0he0oXUpTOzjgmYiIiPQKe36IiIhIr7D4ISIiIr3C4oeIiIj0CosfIiIi0issfrRk7dq1cHNzg6mpKZo3b47z588XuP7evXtRp04dmJqawsvLC0FBQSWUtGCatOPGjRvo06cP3NzcIJPJEBAQUHJBC6FJOzZs2IA2bdrAzs4OdnZ28PHxKfTnV1I0aceBAwfQtGlT2NrawsLCAt7e3ti+fXsJps2fpn8/cuzevRsymQy9evXSbUA1adKOLVu2QCaTqbxMTU1LMG3+NP15PH/+HGPGjIGzszNMTEzg6elZJv/Nat++fa6fiUwmQ/fu3Uswcd40/ZkEBASgdu3aMDMzg6urKyZNmoSXL1+WUNr8adKOzMxMfPXVV/Dw8ICpqSkaNmyIo0ePlkxQQcW2e/duYWxsLDZv3ixu3LghRo8eLWxtbUVcXFye6585c0YYGhqKpUuXips3b4pZs2YJIyMjce3atRJOrkrTdpw/f15MmTJF7Nq1Szg5OYlVq1aVbOB8aNqOjz/+WKxdu1aEhoaKW7duiWHDhgkbGxsRExNTwslVadqOEydOiAMHDoibN2+Ku3fvioCAAGFoaCiOHj1awslVadqOHFFRUaJKlSqiTZs2omfPniUTtgCatiMwMFBYW1uLx48fK1+xsbElnDo3TduRnp4umjZtKt59911x+vRpERUVJUJCQkRYWFgJJ89N07YkJiaq/DyuX78uDA0NRWBgYMkGf4Om7di5c6cwMTERO3fuFFFRUeLYsWPC2dlZTJo0qYSTq9K0HVOnThUuLi7i8OHDIjIyUqxbt06YmpqKy5cv6zwrix8taNasmRgzZozyfXZ2tnBxcRH+/v55rt+3b1/RvXt3lXnNmzcX//vf/3SaszCatuN11atXLzXFT3HaIYQQWVlZwsrKSmzdulVXEdVS3HYIIUSjRo3ErFmzdBFPbUVpR1ZWlmjZsqXYuHGjGDp0aKkofjRtR2BgoLCxsSmhdOrTtB3fffedqFGjhsjIyCipiGor7t+RVatWCSsrK5GamqqriGrRtB1jxowRHTt2VJnn5+cnWrVqpdOchdG0Hc7OzuLbb79Vmde7d28xcOBAneYUQgie9iqmjIwMXLp0CT4+Psp5BgYG8PHxwdmzZ/Pc5uzZsyrrA4Cvr2++65eEorSjNNJGO168eIHMzEzY29vrKmahitsOIQSCg4MRHh6Otm3b6jJqgYrajq+++gqVK1fGyJEjSyJmoYrajtTUVFSvXh2urq7o2bMnbty4URJx81WUdhw6dAgtWrTAmDFj4OjoiPr162PRokXIzs4uqdh50sbf9U2bNqF///6wsLDQVcxCFaUdLVu2xKVLl5SnlO7du4egoCC8++67JZI5L0VpR3p6eq5TwWZmZjh9+rROswIc81NsT548QXZ2NhwdHVXmOzo6IjY2Ns9tYmNjNVq/JBSlHaWRNtoxbdo0uLi45CpQS1JR25GUlARLS0sYGxuje/fuWLNmDTp37qzruPkqSjtOnz6NTZs2YcOGDSURUS1FaUft2rWxefNm/PLLL9ixYwfkcjlatmyJmJiYkoicp6K04969e9i3bx+ys7MRFBSE2bNnY8WKFViwYEFJRM5Xcf+unz9/HtevX8eoUaN0FVEtRWnHxx9/jK+++gqtW7eGkZERPDw80L59e3z55ZclETlPRWmHr68vVq5ciYiICMjlcvz+++84cOAAHj9+rPO8LH6IXrN48WLs3r0bBw8eLDWDUzVhZWWFsLAwXLhwAQsXLoSfnx9CQkKkjqW2lJQUDB48GBs2bICDg4PUcYqlRYsWGDJkCLy9vdGuXTscOHAAlSpVwvfffy91NI3I5XJUrlwZP/zwA5o0aYJ+/fph5syZWL9+vdTRimXTpk3w8vJCs2bNpI6isZCQECxatAjr1q3D5cuXceDAARw+fBhff/211NE0snr1atSqVQt16tSBsbExxo4di+HDh8PAQPelSQWdH6Gcc3BwgKGhIeLi4lTmx8XFwcnJKc9tnJycNFq/JBSlHaVRcdqxfPlyLF68GH/88QcaNGigy5iFKmo7DAwMULNmTQCAt7c3bt26BX9/f7Rv316XcfOlaTsiIyNx//599OjRQzlPLpcDACpUqIDw8HB4eHjoNnQetPH3w8jICI0aNcLdu3d1EVEtRWmHs7MzjIyMYGhoqJxXt25dxMbGIiMjA8bGxjrNnJ/i/EzS0tKwe/dufPXVV7qMqJaitGP27NkYPHiwstfKy8sLaWlp+OSTTzBz5swSKR7eVJR2VKpUCT///DNevnyJxMREuLi4YPr06ahRo4bO87Lnp5iMjY3RpEkTBAcHK+fJ5XIEBwejRYsWeW7TokULlfUB4Pfff893/ZJQlHaURkVtx9KlS/H111/j6NGjaNq0aUlELZC2fh5yuRzp6em6iKgWTdtRp04dXLt2DWFhYcrX+++/jw4dOiAsLAyurq4lGV9JGz+P7OxsXLt2Dc7OzrqKWaiitKNVq1a4e/eusggFgDt37sDZ2Vmywgco3s9k7969SE9Px6BBg3Qds1BFaceLFy9yFTg5xamQ6HGdxfl5mJqaokqVKsjKysL+/fvRs2dPXcflpe7asHv3bmFiYiK2bNkibt68KT755BNha2urvKx18ODBYvr06cr1z5w5IypUqCCWL18ubt26JebOnVtqLnXXpB3p6ekiNDRUhIaGCmdnZzFlyhQRGhoqIiIipGqCEELzdixevFgYGxuLffv2qVwGm5KSIlUThBCat2PRokXi+PHjIjIyUty8eVMsX75cVKhQQWzYsEGqJgghNG/Hm0rL1V6atmP+/Pni2LFjIjIyUly6dEn0799fmJqaihs3bkjVBCGE5u2Ijo4WVlZWYuzYsSI8PFz89ttvonLlymLBggVSNUGpqN+t1q1bi379+pV03Hxp2o65c+cKKysrsWvXLnHv3j1x/Phx4eHhIfr27StVE4QQmrfjn3/+Efv37xeRkZHi5MmTomPHjsLd3V08e/ZM51lZ/GjJmjVrRLVq1YSxsbFo1qyZ+Oeff5TL2rVrJ4YOHaqy/k8//SQ8PT2FsbGxeOutt8Thw4dLOHHeNGlHVFSUAJDr1a5du5IP/gZN2lG9evU82zF37tySD/4GTdoxc+ZMUbNmTWFqairs7OxEixYtxO7duyVInZumfz9eV1qKHyE0a8fEiROV6zo6Oop33323RO5fog5Nfx5///23aN68uTAxMRE1atQQCxcuFFlZWSWcOm+atuX27dsCgDh+/HgJJy2YJu3IzMwU8+bNEx4eHsLU1FS4urqKzz//vESKhsJo0o6QkBBRt25dYWJiIipWrCgGDx4sHj58WCI5ZUJI1EdGREREJAGO+SEiIiK9wuKHiIiI9AqLHyIiItIrLH6IiIhIr7D4ISIiIr3C4oeIiIj0CosfIiIi0issfohIUiEhIZDJZHj+/HmJHnfLli2wtbUt1j7u378PmUyGsLCwfNeRqn1ElD8WP0SkMzKZrMDXvHnzpI5IRHqIT3UnIp15/PixcnrPnj2YM2cOwsPDlfMsLS1x8eJFjfcr5dPEiajsY88PEemMk5OT8mVjYwOZTKYyz9LSUrnupUuX0LRpU5ibm6Nly5YqRdK8efPg7e2NjRs3wt3dHaampgCA58+fY9SoUahUqRKsra3RsWNHXLlyRbndlStX0KFDB1hZWcHa2hpNmjTJVWwdO3YMdevWhaWlJbp27apSsMnlcnz11VeoWrUqTExM4O3tjaNHjxbY5qCgIHh6esLMzAwdOnTA/fv3VZY/ePAAPXr0gJ2dHSwsLPDWW28hKChI48+WiIqOxQ8RlQozZ87EihUrcPHiRVSoUAEjRoxQWX737l3s378fBw4cUI6x+eijjxAfH48jR47g0qVLaNy4MTp16oSnT58CAAYOHIiqVaviwoULuHTpEqZPnw4jIyPlPl+8eIHly5dj+/btOHnyJKKjozFlyhTl8tWrV2PFihVYvnw5rl69Cl9fX7z//vuIiIjIsw3//vsvevfujR49eiAsLAyjRo3C9OnTVdYZM2YM0tPTcfLkSVy7dg1LlixRKQKJqASUyONTiUjvBQYGChsbm1zzT5w4IQCIP/74Qznv8OHDAoD477//hBBCzJ07VxgZGYn4+HjlOqdOnRLW1tbi5cuXKvvz8PAQ33//vRBCCCsrK7Fly5Z88wAQd+/eVc5bu3atcHR0VL53cXERCxcuVNnu7bffFp9//rkQQoioqCgBQISGhgohhJgxY4aoV6+eyvrTpk0TAJRP3Pby8hLz5s3LMxMRlQz2/BBRqdCgQQPltLOzMwAgPj5eOa969eqoVKmS8v2VK1eQmpqKihUrwtLSUvmKiopCZGQkAMDPzw+jRo2Cj48PFi9erJyfw9zcHB4eHirHzTlmcnIyHj16hFatWqls06pVK9y6dSvPNty6dQvNmzdXmdeiRQuV9+PHj8eCBQvQqlUrzJ07F1evXi34gyEirWPxQ0Slwuuno2QyGQDFmJscFhYWKuunpqbC2dkZYWFhKq/w8HB88cUXABRjhW7cuIHu3bvjzz//RL169XDw4ME8j5lzXCGE1tv2ulGjRuHevXsYPHgwrl27hqZNm2LNmjU6PSYRqWLxQ0RlUuPGjREbG4sKFSqgZs2aKi8HBwflep6enpg0aRKOHz+O3r17IzAwUK39W1tbw8XFBWfOnFGZf+bMGdSrVy/PberWrYvz58+rzPvnn39yrefq6opPP/0UBw4cwOTJk7Fhwwa1MhGRdrD4IaIyycfHBy1atECvXr1w/Phx3L9/H3///TdmzpyJixcv4r///sPYsWMREhKCBw8e4MyZM7hw4QLq1q2r9jG++OILLFmyBHv27EF4eDimT5+OsLAwTJgwIc/1P/30U0REROCLL75AeHg4fvzxR2zZskVlnYkTJ+LYsWOIiorC5cuXceLECY0yEVHx8T4/RFQmyWQyBAUFYebMmRg+fDgSEhLg5OSEtm3bwtHREYaGhkhMTMSQIUMQFxcHBwcH9O7dG/Pnz1f7GOPHj0dSUhImT56M+Ph41KtXD4cOHUKtWrXyXL9atWrYv38/Jk2ahDVr1qBZs2ZYtGiRypVr2dnZGDNmDGJiYmBtbY2uXbti1apVxf48iEh9MqHrE9xEREREpQhPexEREZFeYfFDREREeoXFDxEREekVFj9ERESkV1j8EBERkV5h8UNERER6hcUPERER6RUWP0RERKRXWPwQERGRXmHxQ0RERHqFxQ8RERHpFRY/REREpFf+D06xD/VU7Dd2AAAAAElFTkSuQmCC",
      "text/plain": [
       "<Figure size 640x480 with 1 Axes>"
      ]
     },
     "metadata": {},
     "output_type": "display_data"
    }
   ],
   "source": [
    "plot_model_accuracies(scores=test_result_df.ensemble_score, correct_indicators=test_result_df.response_correct)"
   ]
  },
  {
   "cell_type": "markdown",
   "metadata": {},
   "source": [
    "#### 4.2 Precision, Recall, F1-Score of Hallucination Detection"
   ]
  },
  {
   "cell_type": "markdown",
   "metadata": {},
   "source": [
    "Lastly, we compute the optimal threshold for binarizing confidence scores, using F1-score as the objective. Using this threshold, we compute precision, recall, and F1-score for black box scorer predictions of whether responses are correct."
   ]
  },
  {
   "cell_type": "code",
   "execution_count": 20,
   "metadata": {
    "tags": []
   },
   "outputs": [
    {
     "name": "stdout",
     "output_type": "stream",
     "text": [
      "Ensemble F1-optimal threshold: 0.85\n"
     ]
    }
   ],
   "source": [
    "# extract optimal threshold\n",
    "best_threshold = uqe.thresh\n",
    "\n",
    "# Define score vector and corresponding correct indicators (i.e. ground truth)\n",
    "y_scores = test_result_df[\"ensemble_score\"]  # confidence score\n",
    "correct_indicators = (test_result_df.response_correct) * 1  # Whether responses is actually correct\n",
    "y_pred = [(s > best_threshold) * 1 for s in y_scores]  # predicts whether response is correct based on confidence score\n",
    "print(f\"Ensemble F1-optimal threshold: {best_threshold}\")"
   ]
  },
  {
   "cell_type": "code",
   "execution_count": 21,
   "metadata": {
    "tags": []
   },
   "outputs": [
    {
     "name": "stdout",
     "output_type": "stream",
     "text": [
      "Ensemble precision: 0.41935483870967744\n",
      "Ensemble recall: 0.9285714285714286\n",
      "Ensemble f1-score: 0.5777777777777777\n"
     ]
    }
   ],
   "source": [
    "# evaluate precision, recall, and f1-score of semantic entropy predictions of correctness\n",
    "print(f\"Ensemble precision: {precision_score(y_true=correct_indicators, y_pred=y_pred)}\")\n",
    "print(f\"Ensemble recall: {recall_score(y_true=correct_indicators, y_pred=y_pred)}\")\n",
    "print(f\"Ensemble f1-score: {f1_score(y_true=correct_indicators, y_pred=y_pred)}\")"
   ]
  },
  {
   "cell_type": "markdown",
   "metadata": {},
   "source": [
    "## 5. Scorer Definitions\n",
    "\n",
    "### Black-Box Scorers\n",
    "Black-Box UQ scorers exploit variation in LLM responses to the same prompt to measure semantic consistency. All scorers have outputs ranging from 0 to 1, with higher values indicating higher confidence. \n",
    "\n",
    "For a given prompt $x_i$, these approaches involves generating $m$ responses $\\tilde{\\mathbf{y}}_i = \\{ \\tilde{y}_{i1},...,\\tilde{y}_{im}\\}$, using a non-zero temperature, from the same prompt and comparing these responses to the original response $y_{i}$. We provide detailed descriptions of each below.\n",
    "\n",
    "#### Exact Match Rate (`exact_match`)\n",
    "Exact Match Rate (EMR) computes the proportion of candidate responses that are identical to the original response.\n",
    "$$     EMR(y_i; \\tilde{\\mathbf{y}}_i) = \\frac{1}{m} \\sum_{j=1}^m \\mathbb{I}(y_i=\\tilde{y}_{ij}). $$\n",
    "\n",
    "For more on this scorer, refer to [Cole et al., 2023](https://arxiv.org/abs/2305.14613).\n",
    "\n",
    "#### Non-Contradiction Probability (`noncontradiction`)\n",
    "Non-contradiction probability (NCP) computes the mean non-contradiction probability estimated by a natural language inference (NLI) model. This score is formally defined as follows:\n",
    "\n",
    "\\begin{equation}\n",
    "    NCP(y_i; \\tilde{\\mathbf{y}}_i) = \\frac{1}{m} \\sum_{j=1}^m(1 - p_j)\n",
    "\\end{equation}\n",
    "where\n",
    "\n",
    "\\begin{equation}\n",
    "    p_j = \\frac{\\eta(y_{i}, \\tilde{y}_{ij}) + \\eta(\\tilde{y}_{ij},y_i)}{2}.\n",
    "\\end{equation}\n",
    "\n",
    "Above, $\\eta(\\tilde{y}_{ij},y_i)$ denotes the contradiction probability estimated by the NLI model for response $y_i$ and candidate $\\tilde{y}_{ij}$. For more on this scorer, refer to [Chen & Mueller, 2023](https://arxiv.org/abs/2308.16175), [Lin et al., 2025](https://arxiv.org/abs/2305.19187), or [Manakul et al., 2023](https://arxiv.org/abs/2303.08896).\n",
    "\n",
    "#### Normalized Semantic Negentropy (`semantic_negentropy`)\n",
    "Normalized Semantic Negentropy (NSN) normalizes the standard computation of discrete semantic entropy to be increasing with higher confidence and have [0,1] support. In contrast to the EMR and NCP, semantic entropy does not distinguish between an original response and candidate responses. Instead, this approach computes a single metric value on a list of responses generated from the same prompt. Under this approach, responses are clustered using an NLI model based on mutual entailment. We consider the discrete version of SE, where the final set of clusters is defined  as follows:\n",
    "\n",
    "\\begin{equation}\n",
    "    SE(y_i; \\tilde{\\mathbf{y}}_i) = - \\sum_{C \\in \\mathcal{C}} P(C|y_i, \\tilde{\\mathbf{y}}_i)\\log P(C|y_i, \\tilde{\\mathbf{y}}_i),\n",
    "\\end{equation}\n",
    "where $P(C|y_i, \\tilde{\\mathbf{y}}_i)$ denotes the probability a randomly selected response $y \\in \\{y_i\\} \\cup \\tilde{\\mathbf{y}}_i $ belongs to cluster $C$, and $\\mathcal{C}$ denotes the full set of clusters of $\\{y_i\\} \\cup \\tilde{\\mathbf{y}}_i$.\n",
    "\n",
    "To ensure that we have a normalized confidence score with $[0,1]$ support and with higher values corresponding to higher confidence, we implement the following normalization to arrive at *Normalized Semantic Negentropy* (NSN):\n",
    "\\begin{equation}\n",
    "    NSN(y_i; \\tilde{\\mathbf{y}}_i) = 1 - \\frac{SE(y_i; \\tilde{\\mathbf{y}}_i)}{\\log m},\n",
    "\\end{equation}\n",
    "where $\\log m$ is included to normalize the support.\n",
    "\n",
    "#### BERTScore (`bert_score`)\n",
    "Let a tokenized text sequence be denoted as $\\textbf{t} = \\{t_1,...t_L\\}$ and the corresponding contextualized word embeddings as $\\textbf{E} = \\{\\textbf{e}_1,...,\\textbf{e}_L\\}$, where $L$ is the number of tokens in the text. The BERTScore precision, recall, and F1-scores between two tokenized texts  $\\textbf{t}, \\textbf{t}'$ are respectively defined as follows:\n",
    "\n",
    "\\begin{equation}\n",
    "    BertP(\\textbf{t}, \\textbf{t}') = \\frac{1}{| \\textbf{t}|} \\sum_{t \\in \\textbf{t}} \\max_{t' \\in \\textbf{t}'} \\textbf{e} \\cdot \\textbf{e}'\n",
    "\\end{equation}\n",
    "\n",
    "\\begin{equation}\n",
    "    BertR(\\textbf{t}, \\textbf{t}') = \\frac{1}{| \\textbf{t}'|} \\sum_{t' \\in \\textbf{t}'} \\max_{t \\in \\textbf{t}} \\textbf{e} \\cdot \\textbf{e}'\n",
    "\\end{equation}\n",
    "\n",
    "\\begin{equation}\n",
    "    BertF(\\textbf{t}, \\textbf{t}') = 2\\frac{ BertP(\\textbf{t}, \\textbf{t}')  BertR(\\textbf{t}, \\textbf{t}')}{BertPr(\\textbf{t}, \\textbf{t}')  + BertRec(\\textbf{t}, \\textbf{t}')},\n",
    "\\end{equation}\n",
    "where $e, e'$ respectively correspond to $t, t'$. We compute our BERTScore-based confidence scores as follows:\n",
    "\\begin{equation}\n",
    "    BertConfidence(y_i; \\tilde{\\mathbf{y}}_i) = \\frac{1}{m} \\sum_{j=1}^m BertF(y_i, \\tilde{y}_{ij}),\n",
    "\\end{equation}\n",
    "i.e. the average BERTScore F1 across pairings of the original response with all candidate responses. For more on BERTScore, refer to [Zheng et al., 2020](https://arxiv.org/abs/1904.09675).\n",
    "\n",
    "#### BLEURT (`bleurt`)\n",
    "In contrast to the aforementioned scorers, BLEURT is specifically pre-trained and fine-tuned to learn human judgments of text similarity. Our BLEURT confidence score is the average BLEURT value across pairings of the original response with all candidate responses:\n",
    "\n",
    "\\begin{equation}\n",
    "    BLEURTConfidence(y_i; \\tilde{\\mathbf{y}}_i) = \\frac{1}{m} \\sum_{j=1}^m BLEURT(y_i, \\tilde{y}_{ij}).\n",
    "\\end{equation}\n",
    "\n",
    "For more on this scorer, refer to [Sellam et al., 2020](https://arxiv.org/abs/2004.04696).\n",
    "\n",
    "\n",
    "#### Normalized Cosine Similarity (`cosine_sim`)\n",
    "This scorer leverages a sentence transformer to map LLM outputs to an embedding space and measure similarity using those sentence embeddings. Let $V: \\mathcal{Y} \\xrightarrow{} \\mathbb{R}^d$ denote the sentence transformer, where $d$ is the dimension of the embedding space. The average cosine similarity across pairings of the original response with all candidate responses is given as follows:\n",
    "\n",
    "\\begin{equation}\n",
    "    CS(y_i; \\tilde{\\mathbf{y}}_i) = \\frac{1}{m} \\sum_{i=1}^m   \\frac{\\mathbf{V}(y_i) \\cdot \\mathbf{V}(\\tilde{y}_{ij}) }{ \\lVert \\mathbf{V}(y_i) \\rVert \\lVert \\mathbf{V}(\\tilde{y}_{ij}) \\rVert}.\n",
    "\\end{equation}\n",
    "\n",
    "To ensure a standardized support of $[0, 1]$, we normalize cosine similarity to obtain confidence scores as follows:\n",
    "\n",
    "\\begin{equation}\n",
    "    NCS(y_i; \\tilde{\\mathbf{y}}_i) = \\frac{CS(y_i; \\tilde{\\mathbf{y}}_i) + 1}{2}.\n",
    "\\end{equation}\n",
    "\n",
    "\n",
    "### White-Box UQ Scorers\n",
    "White-box UQ scorers leverage token probabilities of the LLM's generated response to quantify uncertainty. All scorers have outputs ranging from 0 to 1, with higher values indicating higher confidence. We define two white-box UQ scorers below.\n",
    "\n",
    "#### Length-Normalized Token Probability (`normalized_probability`)\n",
    "Let the tokenization LLM response $y_i$ be denoted as $\\{t_1,...,t_{L_i}\\}$, where $L_i$ denotes the number of tokens the response. Length-normalized token probability (LNTP) computes a length-normalized analog of joint token probability:\n",
    "\n",
    "\\begin{equation}\n",
    "    LNTP(y_i) = \\prod_{t \\in y_i}  p_t^{\\frac{1}{L_i}},\n",
    "\\end{equation}\n",
    "where $p_t$ denotes the token probability for token $t$. Note that this score is equivalent to the geometric mean of token probabilities for response $y_i$. For more on this scorer, refer to [Malinin & Gales, 2021](https://arxiv.org/pdf/2002.07650).\n",
    "\n",
    "\n",
    "#### Minimum Token Probability (`min_probability`)\n",
    "Minimum token probability (MTP) uses the minimum among token probabilities for a given responses as a confidence score:\n",
    "\n",
    "\\begin{equation}\n",
    "    MTP(y_i) = \\min_{t \\in y_i}  p_t,\n",
    "\\end{equation}\n",
    "where $t$ and $p_t$ follow the same definitions as above. For more on this scorer, refer to [Manakul et al., 2023](https://arxiv.org/abs/2303.08896).\n",
    "\n",
    "### LLM-as-a-Judge Scorers\n",
    "Under the LLM-as-a-Judge approach, either the same LLM that was used for generating the original responses or a different LLM is asked to form a judgment about a pre-generated response. Below, we define two LLM-as-a-Judge scorer templates. \n",
    "#### Categorical Judge Template (`true_false_uncertain`)\n",
    "We follow the approach proposed by [Chen & Mueller, 2023](https://arxiv.org/abs/2308.16175) in which an LLM is instructed to score a question-answer concatenation as either  *incorrect*, *uncertain*, or *correct* using a carefully constructed prompt. These categories are respectively mapped to numerical scores of 0, 0.5, and 1. We denote the LLM-as-a-judge scorers as $J: \\mathcal{Y} \\xrightarrow[]{} \\{0, 0.5, 1\\}$. Formally, we can write this scorer function as follows:\n",
    "\n",
    "\\begin{equation}\n",
    "J(y_i) = \\begin{cases}\n",
    "    0 & \\text{LLM states response is incorrect} \\\\\n",
    "    0.5 & \\text{LLM states that it is uncertain} \\\\\n",
    "    1 & \\text{LLM states response is correct}.\n",
    "\\end{cases}\n",
    "\\end{equation}\n",
    "\n",
    "#### Continuous Judge Template (`continuous`)\n",
    "For the continuous template, the LLM is asked to directly score a question-answer concatenation's correctness on a scale of 0 to 1. "
   ]
  },
  {
   "cell_type": "markdown",
   "metadata": {},
   "source": [
    "© 2025 CVS Health and/or one of its affiliates. All rights reserved."
   ]
  }
 ],
 "metadata": {
  "environment": {
   "kernel": "uqlm_my_test",
   "name": "workbench-notebooks.m126",
   "type": "gcloud",
   "uri": "us-docker.pkg.dev/deeplearning-platform-release/gcr.io/workbench-notebooks:m126"
  },
  "kernelspec": {
   "display_name": "uqlm-FhxZH16K-py3.10",
   "language": "python",
   "name": "python3"
  },
  "language_info": {
   "codemirror_mode": {
    "name": "ipython",
    "version": 3
   },
   "file_extension": ".py",
   "mimetype": "text/x-python",
   "name": "python",
   "nbconvert_exporter": "python",
   "pygments_lexer": "ipython3",
   "version": "3.10.12"
  }
 },
 "nbformat": 4,
 "nbformat_minor": 4
}<|MERGE_RESOLUTION|>--- conflicted
+++ resolved
@@ -440,15 +440,14 @@
   },
   {
    "cell_type": "code",
-   "execution_count": 8,
+   "execution_count": null,
    "metadata": {},
    "outputs": [],
    "source": [
     "from importlib import reload\n",
-    "import uqlm\n",
-    "\n",
-    "reload(uqlm.scorers.ensemble)\n",
-    "from uqlm.scorers.ensemble import UQEnsemble"
+    "import uqlm.scorers.ensemble\n",
+    "\n",
+    "reload(uqlm.scorers.ensemble)"
    ]
   },
   {
@@ -572,13 +571,7 @@
    "source": [
     "tune_results = await uqe.tune(\n",
     "    prompts=tune_prompts,  # prompts for tuning (responses will be generated from these prompts)\n",
-<<<<<<< HEAD
-    "    ground_truth_answers=gsm8k_tune[\n",
-    "        \"answer\"\n",
-    "    ],  # correct answers to 'grade' LLM responses against\n",
-=======
     "    ground_truth_answers=gsm8k_tune[\"answer\"],  # correct answers to 'grade' LLM responses against\n",
->>>>>>> b3a03e90
     "    grader_function=grade_response,  # grader function to grade responses against provided answers\n",
     ")"
    ]
@@ -1044,14 +1037,7 @@
    ],
    "source": [
     "test_result_df = test_results.to_df()\n",
-<<<<<<< HEAD
-    "test_result_df[\"response_correct\"] = [\n",
-    "    grade_response(r, a)\n",
-    "    for r, a in zip(test_result_df[\"response\"], gsm8k_test[\"answer\"])\n",
-    "]\n",
-=======
     "test_result_df[\"response_correct\"] = [grade_response(r, a) for r, a in zip(test_result_df[\"response\"], gsm8k_test[\"answer\"])]\n",
->>>>>>> b3a03e90
     "test_result_df.head(5)"
    ]
   },

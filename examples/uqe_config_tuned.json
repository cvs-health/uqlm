{
  "weights": [
<<<<<<< HEAD
    0.25742720134368274,
    0.128529861964413,
    0.5747307678374962,
    0.038540308857692746,
    0.0007718599967152709
  ],
  "thresh": 0.96,
=======
    0.12571232769719037,
    0.46846166703379394,
    0.08486699614822044,
    0.32093951576056123,
    1.949336023398012e-05
  ],
  "thresh": 0.74,
>>>>>>> 061c3b90
  "components": [
    "exact_match",
    "noncontradiction",
    "normalized_probability",
    "judge_1",
    "judge_2"
  ],
  "llm_config": {
    "class_name": "ChatVertexAI",
    "module": "langchain_google_vertexai.chat_models",
    "convert_system_message_to_human": false,
    "default_metadata": [],
    "endpoint_version": "v1beta1",
    "full_model_name": "projects/anbc-dev-csr-va/locations/us-central1/publishers/google/models/gemini-1.5-flash",
    "location": "us-central1",
    "logprobs": true,
    "max_retries": 6,
    "model_family": "2",
    "model_name": "gemini-1.5-flash",
    "n": 1,
    "perform_literal_eval_on_string_raw_content": true,
    "project": "anbc-dev-csr-va",
    "request_parallelism": 5,
    "streaming": false,
    "verbose": false
  },
  "llm_scorers": {
    "judge_1": {
      "class_name": "ChatVertexAI",
      "module": "langchain_google_vertexai.chat_models",
      "convert_system_message_to_human": false,
      "default_metadata": [],
      "endpoint_version": "v1beta1",
      "full_model_name": "projects/anbc-dev-csr-va/locations/us-central1/publishers/google/models/gemini-1.5-flash",
      "location": "us-central1",
      "logprobs": true,
      "max_retries": 6,
      "model_family": "2",
      "model_name": "gemini-1.5-flash",
      "n": 1,
      "perform_literal_eval_on_string_raw_content": true,
      "project": "anbc-dev-csr-va",
      "request_parallelism": 5,
      "streaming": false,
      "verbose": false
    },
    "judge_2": {
      "class_name": "AzureChatOpenAI",
      "module": "langchain_openai.chat_models.azure",
<<<<<<< HEAD
      "temperature": 0.9,
      "openai_api_key_env": "AZURECHATOPENAI_OPENAI_API_KEY",
      "azure_endpoint_env": "AZURECHATOPENAI_AZURE_ENDPOINT",
      "deployment_name_env": "AZURECHATOPENAI_DEPLOYMENT_NAME",
      "openai_api_type_env": "AZURECHATOPENAI_OPENAI_API_TYPE",
      "openai_api_version_env": "AZURECHATOPENAI_OPENAI_API_VERSION"
=======
      "azure_endpoint": "https://hcbgenaiindevuse2exai.openai.azure.com/",
      "deployment_name": "gpt-4o",
      "model_version": "",
      "openai_api_type": "azure",
      "openai_api_version": "2024-02-15-preview",
      "streaming": false,
      "temperature": 1.0,
      "verbose": false
>>>>>>> 061c3b90
    }
  }
}<|MERGE_RESOLUTION|>--- conflicted
+++ resolved
@@ -1,14 +1,5 @@
 {
   "weights": [
-<<<<<<< HEAD
-    0.25742720134368274,
-    0.128529861964413,
-    0.5747307678374962,
-    0.038540308857692746,
-    0.0007718599967152709
-  ],
-  "thresh": 0.96,
-=======
     0.12571232769719037,
     0.46846166703379394,
     0.08486699614822044,
@@ -16,7 +7,6 @@
     1.949336023398012e-05
   ],
   "thresh": 0.74,
->>>>>>> 061c3b90
   "components": [
     "exact_match",
     "noncontradiction",
@@ -66,14 +56,6 @@
     "judge_2": {
       "class_name": "AzureChatOpenAI",
       "module": "langchain_openai.chat_models.azure",
-<<<<<<< HEAD
-      "temperature": 0.9,
-      "openai_api_key_env": "AZURECHATOPENAI_OPENAI_API_KEY",
-      "azure_endpoint_env": "AZURECHATOPENAI_AZURE_ENDPOINT",
-      "deployment_name_env": "AZURECHATOPENAI_DEPLOYMENT_NAME",
-      "openai_api_type_env": "AZURECHATOPENAI_OPENAI_API_TYPE",
-      "openai_api_version_env": "AZURECHATOPENAI_OPENAI_API_VERSION"
-=======
       "azure_endpoint": "https://hcbgenaiindevuse2exai.openai.azure.com/",
       "deployment_name": "gpt-4o",
       "model_version": "",
@@ -82,7 +64,6 @@
       "streaming": false,
       "temperature": 1.0,
       "verbose": false
->>>>>>> 061c3b90
     }
   }
 }
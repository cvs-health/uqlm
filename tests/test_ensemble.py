--- conflicted
+++ resolved
@@ -151,10 +151,7 @@
         assert result.metadata["thresh"] == tune_results["thresh"]
 
     # @unittest.skipIf(os.getenv("CI"), "Skipping test in CI environment")
-<<<<<<< HEAD
-=======
     @pytest.mark.skipif((os.getenv("CI") == "true"), reason="Skipping test in macOS CI due to connection issues.")
->>>>>>> 9a0d4858
     async def test_tune_with_default_grader():
         result = await uqe.tune(prompts=PROMPTS, ground_truth_answers=PROMPTS, show_progress_bars=False)
         assert result.metadata["thresh"] == tune_results["thresh"]

# Copyright 2025 CVS Health and/or one of its affiliates
#
# Licensed under the Apache License, Version 2.0 (the "License");
# you may not use this file except in compliance with the License.
# You may obtain a copy of the License at
#
#     http://www.apache.org/licenses/LICENSE-2.0
#
# Unless required by applicable law or agreed to in writing, software
# distributed under the License is distributed on an "AS IS" BASIS,
# WITHOUT WARRANTIES OR CONDITIONS OF ANY KIND, either express or implied.
# See the License for the specific language governing permissions and
# limitations under the License.

import pytest
import json
import tempfile
import os
from unittest.mock import patch, MagicMock
from uqlm.scorers import UQEnsemble
from uqlm.scorers.baseclass.uncertainty import UQResult
from uqlm.utils.llm_config import save_llm_config, load_llm_config
from langchain_openai import AzureChatOpenAI

datafile_path = "tests/data/scorers/ensemble_results_file.json"
with open(datafile_path, "r") as f:
    expected_result = json.load(f)

data = expected_result["ensemble1"]["data"]
metadata = expected_result["ensemble1"]["metadata"]

PROMPTS = data["prompts"]
MOCKED_RESPONSES = data["responses"]
MOCKED_SAMPLED_RESPONSES = data["sampled_responses"]
MOCKED_JUDGE_SCORES = data["judge_1"]
MOCKED_LOGPROBS = metadata["logprobs"]


@pytest.fixture
def mock_llm():
    """Extract judge object using pytest.fixture."""
    return AzureChatOpenAI(deployment_name="YOUR-DEPLOYMENT", temperature=1, api_key="SECRET_API_KEY", api_version="2024-05-01-preview", azure_endpoint="https://mocked.endpoint.com")


def test_validate_grader(mock_llm):
    uqe = UQEnsemble(llm=mock_llm, scorers=["exact_match"])
    uqe._validate_grader(None)

    with pytest.raises(ValueError) as value_error:
        uqe._validate_grader(lambda res, ans: res == ans)
    assert "grader_function must have 'response' and 'answer' parameters" == str(value_error.value)

    with pytest.raises(ValueError) as value_error:
        uqe._validate_grader(lambda response, answer: len(response) + len(answer))
    assert "grader_function must return boolean" == str(value_error.value)


def test_wrong_components(mock_llm):
    with pytest.raises(ValueError) as value_error:
        UQEnsemble(llm=mock_llm, scorers=["eaxct_match"])
    assert "Components must be an instance of LLMJudge, BaseChatModel" in str(value_error.value)


@pytest.mark.asyncio
async def test_error_sampled_response(mock_llm):
    with pytest.raises(ValueError) as value_error:
        uqe = UQEnsemble(llm=mock_llm, scorers=["exact_match"])
        await uqe.score(prompts=PROMPTS, responses=MOCKED_RESPONSES)
    assert "sampled_responses must be provided if using black-box scorers" == str(value_error.value)


@pytest.mark.asyncio
async def test_error_logprobs_results(mock_llm):
    with pytest.raises(ValueError) as value_error:
        uqe = UQEnsemble(llm=mock_llm, scorers=["min_probability"])
        await uqe.score(prompts=PROMPTS, responses=MOCKED_RESPONSES)
    assert "logprobs_results must be provided if using white-box scorers" == str(value_error.value)


def test_wrong_weights(mock_llm):
    with pytest.raises(ValueError) as value_error:
        UQEnsemble(llm=mock_llm, scorers=["exact_match"], weights=[0.5, 0.5])
    assert "Must have same number of weights as components" in str(value_error.value)


def test_bsdetector_weights(mock_llm):
    uqe = UQEnsemble(llm=mock_llm)
    assert uqe.weights == [0.7 * 0.8, 0.7 * 0.2, 0.3]


@pytest.mark.asyncio
async def test_ensemble(monkeypatch, mock_llm):
    uqe = UQEnsemble(llm=mock_llm, scorers=["exact_match", "noncontradiction", "min_probability", mock_llm])

    async def mock_generate_original_responses(*args, **kwargs):
        uqe.logprobs = MOCKED_LOGPROBS
        return MOCKED_RESPONSES

    async def mock_generate_candidate_responses(*args, **kwargs):
        uqe.multiple_logprobs = [MOCKED_LOGPROBS] * 5
        return MOCKED_SAMPLED_RESPONSES

    async def mock_judge_scores(*args, **kwargs):
        return UQResult({"data": {"judge_1": MOCKED_JUDGE_SCORES}})

    monkeypatch.setattr(uqe, "generate_original_responses", mock_generate_original_responses)
    monkeypatch.setattr(uqe, "generate_candidate_responses", mock_generate_candidate_responses)
    monkeypatch.setattr(uqe.judges_object, "score", mock_judge_scores)

    results = await uqe.generate_and_score(prompts=PROMPTS, num_responses=5)

    assert all([results.data["ensemble_scores"][i] == pytest.approx(data["ensemble_scores"][i]) for i in range(len(PROMPTS))])

    assert all([results.data["min_probability"][i] == pytest.approx(data["min_probability"][i]) for i in range(len(PROMPTS))])

    assert all([results.data["exact_match"][i] == pytest.approx(data["exact_match"][i]) for i in range(len(PROMPTS))])

    assert all([results.data["noncontradiction"][i] == pytest.approx(data["noncontradiction"][i]) for i in range(len(PROMPTS))])

    assert all([results.data["judge_1"][i] == pytest.approx(data["judge_1"][i], abs=1e-5) for i in range(len(PROMPTS))])

    assert results.metadata == metadata

    tune_results = {"weights": [0.5, 0.2, 0.3], "thresh": 0.75}

    def mock_tune_params(*args, **kwargs):
        return tune_results

    uqe = UQEnsemble(llm=mock_llm, scorers=["exact_match", "noncontradiction", mock_llm])

    monkeypatch.setattr(uqe.tuner, "tune_params", mock_tune_params)
    monkeypatch.setattr(uqe, "generate_original_responses", mock_generate_original_responses)
    monkeypatch.setattr(uqe, "generate_candidate_responses", mock_generate_candidate_responses)
    monkeypatch.setattr(uqe.judges_object, "score", mock_judge_scores)

    result = await uqe.tune(prompts=PROMPTS, ground_truth_answers=PROMPTS)
    assert result.metadata["weights"] == tune_results["weights"]
    assert result.metadata["thresh"] == tune_results["thresh"]

    result = await uqe.tune(prompts=PROMPTS, ground_truth_answers=[PROMPTS[0]] + [" "] * len(PROMPTS[:-1]), grader_function=lambda response, answer: response == answer)
    assert result.metadata["thresh"] == tune_results["thresh"]


@pytest.mark.asyncio
async def test_ensemble2(monkeypatch, mock_llm):
    data = expected_result["ensemble2"]["data"]
    metadata = expected_result["ensemble2"]["metadata"]

    PROMPTS = data["prompts"]
    MOCKED_RESPONSES = data["responses"]
    MOCKED_JUDGE_SCORES = data["judge_1"]
    MOCKED_LOGPROBS = metadata["logprobs"]
    uqe = UQEnsemble(llm=mock_llm, scorers=["min_probability", mock_llm])

    async def mock_generate_original_responses(*args, **kwargs):
        uqe.logprobs = MOCKED_LOGPROBS
        return MOCKED_RESPONSES

    async def mock_judge_scores(*args, **kwargs):
        return UQResult({"data": {"judge_1": MOCKED_JUDGE_SCORES}})

    monkeypatch.setattr(uqe, "generate_original_responses", mock_generate_original_responses)
    monkeypatch.setattr(uqe.judges_object, "score", mock_judge_scores)

    results = await uqe.generate_and_score(prompts=PROMPTS)

    assert all([results.data["min_probability"][i] == pytest.approx(data["min_probability"][i], abs=1e-5) for i in range(len(PROMPTS))])

    assert all([results.data["judge_1"][i] == pytest.approx(data["judge_1"][i], abs=1e-5) for i in range(len(PROMPTS))])

    assert results.metadata == metadata


@pytest.mark.asyncio
async def test_default_logprob(monkeypatch, mock_llm):
    async def mock_judge_scores(*args, **kwargs):
        return UQResult({"data": {"judge_1": MOCKED_JUDGE_SCORES}})

    uqe = UQEnsemble(llm=mock_llm, scorers=[mock_llm])
    monkeypatch.setattr(uqe.judges_object, "score", mock_judge_scores)
    await uqe.score(prompts=PROMPTS, responses=MOCKED_RESPONSES, logprobs_results=None)
    assert list(set(uqe.logprobs)) == [None]
    assert list(set(sum(uqe.multiple_logprobs, []))) == [None]


<<<<<<< HEAD
=======
@pytest.mark.filterwarnings("ignore::DeprecationWarning")
>>>>>>> 061c3b90
class TestUQEnsembleConfig:
    """Test suite for save/load configuration functionality"""

    def setup_method(self):
        """Set up test fixtures"""
        self.mock_llm = AzureChatOpenAI(deployment_name="test-deployment", temperature=0.7, max_tokens=1024, api_key="test-key", api_version="2024-05-01-preview", azure_endpoint="https://test.endpoint.com")

<<<<<<< HEAD
    def test_save_llm_config(self):
        """Test _save_llm_config static method"""
        config = UQEnsemble._save_llm_config(self.mock_llm)
=======
    @pytest.mark.filterwarnings("ignore::DeprecationWarning")
    def test_save_llm_config(self):
        """Test save_llm_config function"""
        config = save_llm_config(self.mock_llm)
>>>>>>> 061c3b90

        assert config["class_name"] == "AzureChatOpenAI"
        assert config["module"] == "langchain_openai.chat_models.azure"
        assert config["temperature"] == 0.7
        assert config["max_tokens"] == 1024

<<<<<<< HEAD
=======
    @pytest.mark.filterwarnings("ignore::DeprecationWarning")
>>>>>>> 061c3b90
    def test_save_llm_config_with_none_values(self):
        """Test save_llm_config handles None values correctly"""
        mock_llm = MagicMock()
        mock_llm.__class__.__name__ = "TestLLM"
        mock_llm.__class__.__module__ = "test.module"
        mock_llm.temperature = 0.5
        mock_llm.max_tokens = None  # This should be excluded

<<<<<<< HEAD
        config = UQEnsemble._save_llm_config(mock_llm)
=======
        config = save_llm_config(mock_llm)
>>>>>>> 061c3b90

        assert "max_tokens" not in config  # None values should be excluded
        assert config["temperature"] == 0.5
        assert config["class_name"] == "TestLLM"
        assert config["module"] == "test.module"

    @patch.dict(os.environ, {"AZURE_OPENAI_API_KEY": "test-key", "AZURE_OPENAI_ENDPOINT": "https://test.endpoint.com"})
    @pytest.mark.filterwarnings("ignore::DeprecationWarning")
    def test_load_llm_config_success(self):
<<<<<<< HEAD
        """Test _load_llm_config successfully recreates LLM"""
        config = {"class_name": "AzureChatOpenAI", "module": "langchain_openai.chat_models.azure", "temperature": 0.5, "max_tokens": 512, "api_key": "test-key", "azure_endpoint": "https://test.endpoint.com", "api_version": "2024-05-01-preview"}

        recreated_llm = UQEnsemble._load_llm_config(config)
=======
        """Test load_llm_config successfully recreates LLM"""
        config = {"class_name": "AzureChatOpenAI", "module": "langchain_openai.chat_models.azure", "temperature": 0.5, "max_tokens": 512, "api_key": "test-key", "azure_endpoint": "https://test.endpoint.com", "api_version": "2024-05-01-preview"}

        recreated_llm = load_llm_config(config)
>>>>>>> 061c3b90

        assert isinstance(recreated_llm, AzureChatOpenAI)
        assert recreated_llm.temperature == 0.5
        assert recreated_llm.max_tokens == 512

<<<<<<< HEAD
    def test_load_llm_config_import_error(self):
        """Test _load_llm_config handles import errors"""
        config = {"class_name": "NonExistentLLM", "module": "non.existent.module", "temperature": 0.5}

        with pytest.raises(ValueError, match="Could not recreate LLM from config"):
            UQEnsemble._load_llm_config(config)

=======
    @pytest.mark.filterwarnings("ignore::DeprecationWarning")
    def test_load_llm_config_import_error(self):
        """Test load_llm_config handles import errors"""
        config = {"class_name": "NonExistentLLM", "module": "non.existent.module", "temperature": 0.5}

        with pytest.raises(ValueError, match="Could not recreate LLM from config"):
            load_llm_config(config)

    @pytest.mark.filterwarnings("ignore::DeprecationWarning")
>>>>>>> 061c3b90
    def test_load_llm_config_class_not_found(self):
        """Test load_llm_config handles missing class"""
        config = {
            "class_name": "NonExistentClass",
            "module": "langchain_openai",  # Valid module
            "temperature": 0.5,
        }

        with pytest.raises(ValueError, match="Could not recreate LLM from config"):
<<<<<<< HEAD
            UQEnsemble._load_llm_config(config)

=======
            load_llm_config(config)

    @pytest.mark.filterwarnings("ignore::DeprecationWarning")
>>>>>>> 061c3b90
    def test_save_config_named_components_only(self):
        """Test save_config with only named string components"""
        ensemble = UQEnsemble(llm=self.mock_llm, scorers=["exact_match", "noncontradiction"], weights=[0.6, 0.4], thresh=0.75)

        with tempfile.NamedTemporaryFile(mode="w", suffix=".json", delete=False) as f:
            config_path = f.name

        try:
            ensemble.save_config(config_path)

            with open(config_path, "r") as f:
                saved_config = json.load(f)

            assert saved_config["weights"] == [0.6, 0.4]
            assert saved_config["thresh"] == 0.75
            assert saved_config["components"] == ["exact_match", "noncontradiction"]
            assert saved_config["llm_config"]["class_name"] == "AzureChatOpenAI"
            assert saved_config["llm_config"]["module"] == "langchain_openai.chat_models.azure"
            assert saved_config["llm_scorers"] == {}

        finally:
            os.unlink(config_path)

<<<<<<< HEAD
=======
    @pytest.mark.filterwarnings("ignore::DeprecationWarning")
>>>>>>> 061c3b90
    def test_save_config_with_llm_scorers(self):
        """Test save_config with LLM scorer components"""
        judge_llm = AzureChatOpenAI(deployment_name="judge-deployment", temperature=0.3, max_tokens=256, api_key="judge-key", api_version="2024-05-01-preview", azure_endpoint="https://judge.endpoint.com")

        ensemble = UQEnsemble(llm=self.mock_llm, scorers=["exact_match", judge_llm], weights=[0.7, 0.3], thresh=0.6)

        with tempfile.NamedTemporaryFile(mode="w", suffix=".json", delete=False) as f:
            config_path = f.name

        try:
            ensemble.save_config(config_path)

            with open(config_path, "r") as f:
                saved_config = json.load(f)

            assert saved_config["components"] == ["exact_match", "judge_1"]
            assert "judge_1" in saved_config["llm_scorers"]
            assert saved_config["llm_scorers"]["judge_1"]["temperature"] == 0.3
            assert saved_config["llm_scorers"]["judge_1"]["max_tokens"] == 256
            assert saved_config["llm_scorers"]["judge_1"]["module"] == "langchain_openai.chat_models.azure"

        finally:
            os.unlink(config_path)

<<<<<<< HEAD
=======
    @pytest.mark.filterwarnings("ignore::DeprecationWarning")
>>>>>>> 061c3b90
    def test_save_config_no_main_llm(self):
        """Test save_config when no main LLM is provided"""
        ensemble = UQEnsemble(scorers=["exact_match", "noncontradiction"], weights=[0.5, 0.5], thresh=0.8)

        with tempfile.NamedTemporaryFile(mode="w", suffix=".json", delete=False) as f:
            config_path = f.name

        try:
            ensemble.save_config(config_path)

            with open(config_path, "r") as f:
                saved_config = json.load(f)

            assert saved_config["llm_config"] is None

        finally:
            os.unlink(config_path)

<<<<<<< HEAD
=======
    @pytest.mark.filterwarnings("ignore::DeprecationWarning")
>>>>>>> 061c3b90
    def test_save_config_invalid_component(self):
        """Test save_config with invalid component type"""
        invalid_component = {"invalid": "component"}

        ensemble = UQEnsemble(scorers=["exact_match"])
        ensemble.components = ["exact_match", invalid_component]  # Manually add invalid component

        with tempfile.NamedTemporaryFile(mode="w", suffix=".json", delete=False) as f:
            config_path = f.name

        try:
            with pytest.raises(ValueError, match="Cannot serialize component"):
                ensemble.save_config(config_path)

        finally:
            if os.path.exists(config_path):
                os.unlink(config_path)

    @patch.dict(os.environ, {"AZURE_OPENAI_API_KEY": "test-key", "AZURE_OPENAI_ENDPOINT": "https://test.endpoint.com"})
    @pytest.mark.filterwarnings("ignore::DeprecationWarning")
    def test_load_config_named_components_only(self):
        """Test load_config with only named components"""
        config = {"weights": [0.6, 0.4], "thresh": 0.75, "components": ["exact_match", "noncontradiction"], "llm_config": {"class_name": "AzureChatOpenAI", "module": "langchain_openai.chat_models.azure", "temperature": 0.5, "max_tokens": 512, "api_key": "test-key", "azure_endpoint": "https://test.endpoint.com", "api_version": "2024-05-01-preview"}, "llm_scorers": {}}

        with tempfile.NamedTemporaryFile(mode="w", suffix=".json", delete=False) as f:
            config_path = f.name
            json.dump(config, f)

        try:
            ensemble = UQEnsemble.load_config(config_path)

            assert ensemble.weights == [0.6, 0.4]
            assert ensemble.thresh == 0.75
            assert ensemble.components == ["exact_match", "noncontradiction"]
            assert ensemble.llm.temperature == 0.5
            assert ensemble.llm.max_tokens == 512

        finally:
            os.unlink(config_path)

<<<<<<< HEAD
=======
    @pytest.mark.filterwarnings("ignore::DeprecationWarning")
>>>>>>> 061c3b90
    def test_load_config_with_provided_llm(self):
        """Test load_config with externally provided LLM"""
        config = {"weights": [0.6, 0.4], "thresh": 0.75, "components": ["exact_match", "noncontradiction"], "llm_config": {"class_name": "AzureChatOpenAI", "module": "langchain_openai.chat_models.azure", "temperature": 0.5}, "llm_scorers": {}}

        with tempfile.NamedTemporaryFile(mode="w", suffix=".json", delete=False) as f:
            config_path = f.name
            json.dump(config, f)

        try:
            external_llm = AzureChatOpenAI(deployment_name="external", temperature=0.9, api_key="external-key", api_version="2024-05-01-preview", azure_endpoint="https://external.endpoint.com")

            ensemble = UQEnsemble.load_config(config_path, llm=external_llm)

            # Should use the provided LLM, not the one from config
            assert ensemble.llm.temperature == 0.9
            assert ensemble.llm.deployment_name == "external"

        finally:
            os.unlink(config_path)

    @patch.dict(os.environ, {"AZURE_OPENAI_API_KEY": "test-key", "AZURE_OPENAI_ENDPOINT": "https://test.endpoint.com"})
    @pytest.mark.filterwarnings("ignore::DeprecationWarning")
    def test_load_config_with_llm_scorers(self):
        """Test load_config with LLM scorer components"""
        config = {
            "weights": [0.7, 0.3],
            "thresh": 0.6,
            "components": ["exact_match", "judge_1"],
            "llm_config": {"class_name": "AzureChatOpenAI", "module": "langchain_openai.chat_models.azure", "temperature": 0.7, "api_key": "test-key", "azure_endpoint": "https://test.endpoint.com", "api_version": "2024-05-01-preview"},
            "llm_scorers": {"judge_1": {"class_name": "AzureChatOpenAI", "module": "langchain_openai.chat_models.azure", "temperature": 0.3, "max_tokens": 256, "api_key": "test-key", "azure_endpoint": "https://test.endpoint.com", "api_version": "2024-05-01-preview"}},
        }

        with tempfile.NamedTemporaryFile(mode="w", suffix=".json", delete=False) as f:
            config_path = f.name
            json.dump(config, f)

        try:
            ensemble = UQEnsemble.load_config(config_path)

            assert len(ensemble.components) == 2
            assert ensemble.components[0] == "exact_match"
            assert isinstance(ensemble.components[1], AzureChatOpenAI)
            assert ensemble.components[1].temperature == 0.3
            assert ensemble.components[1].max_tokens == 256

        finally:
            os.unlink(config_path)

<<<<<<< HEAD
=======
    @pytest.mark.filterwarnings("ignore::DeprecationWarning")
>>>>>>> 061c3b90
    def test_load_config_missing_llm_scorer(self):
        """Test load_config with missing LLM scorer configuration"""
        config = {
            "weights": [0.7, 0.3],
            "thresh": 0.6,
            "components": ["exact_match", "judge_1"],
            "llm_config": None,
            "llm_scorers": {},  # Missing judge_1 config
        }

        with tempfile.NamedTemporaryFile(mode="w", suffix=".json", delete=False) as f:
            config_path = f.name
            json.dump(config, f)

        try:
            with pytest.raises(ValueError, match="Missing LLM config for judge_1"):
                UQEnsemble.load_config(config_path)

        finally:
            os.unlink(config_path)

<<<<<<< HEAD
=======
    @pytest.mark.filterwarnings("ignore::DeprecationWarning")
>>>>>>> 061c3b90
    def test_load_config_no_llm_config(self):
        """Test load_config when no LLM config is provided and no external LLM"""
        config = {"weights": [1.0], "thresh": 0.5, "components": ["exact_match"], "llm_config": None, "llm_scorers": {}}

        with tempfile.NamedTemporaryFile(mode="w", suffix=".json", delete=False) as f:
            config_path = f.name
            json.dump(config, f)

        try:
            ensemble = UQEnsemble.load_config(config_path)
            assert ensemble.llm is None

        finally:
            os.unlink(config_path)

<<<<<<< HEAD
=======
    @pytest.mark.filterwarnings("ignore::DeprecationWarning")
>>>>>>> 061c3b90
    def test_load_config_file_not_found(self):
        """Test load_config with non-existent file"""
        with pytest.raises(FileNotFoundError):
            UQEnsemble.load_config("non_existent_config.json")

<<<<<<< HEAD
=======
    @pytest.mark.filterwarnings("ignore::DeprecationWarning")
>>>>>>> 061c3b90
    def test_load_config_invalid_json(self):
        """Test load_config with invalid JSON file"""
        with tempfile.NamedTemporaryFile(mode="w", suffix=".json", delete=False) as f:
            config_path = f.name
            f.write("invalid json content")

        try:
            with pytest.raises(json.JSONDecodeError):
                UQEnsemble.load_config(config_path)

<<<<<<< HEAD
        finally:
            os.unlink(config_path)

    def test_save_llm_config_sensitive_params_as_env_placeholders(self):
        """Test _save_llm_config saves sensitive parameters as environment variable placeholders"""
        config = UQEnsemble._save_llm_config(self.mock_llm)

        # Check that sensitive parameters are saved as env placeholders
        assert "openai_api_key_env" in config
        assert config["openai_api_key_env"] == "AZURECHATOPENAI_OPENAI_API_KEY"
        assert "azure_endpoint_env" in config
        assert config["azure_endpoint_env"] == "AZURECHATOPENAI_AZURE_ENDPOINT"
        assert "deployment_name_env" in config
        assert config["deployment_name_env"] == "AZURECHATOPENAI_DEPLOYMENT_NAME"
        assert "openai_api_version_env" in config
        assert config["openai_api_version_env"] == "AZURECHATOPENAI_OPENAI_API_VERSION"

        # Check that actual sensitive values are NOT saved
        assert "openai_api_key" not in config
        assert "azure_endpoint" not in config
        assert "deployment_name" not in config
        assert "openai_api_version" not in config

    def test_save_llm_config_no_sensitive_params(self):
        """Test _save_llm_config handles LLMs without sensitive parameters"""
        # Create a mock that doesn't have any of the sensitive parameters
        mock_vertex_llm = MagicMock()
        mock_vertex_llm.__class__.__name__ = "ChatVertexAI"
        mock_vertex_llm.__class__.__module__ = "langchain_google_vertexai.chat_models"
        mock_vertex_llm.model_name = "gemini-1.5-flash"
        mock_vertex_llm.temperature = 0.8

        # Ensure it doesn't have any sensitive parameters
        sensitive_params = ["api_key", "openai_api_key", "azure_ad_token", "azure_endpoint", "deployment_name", "api_version", "openai_api_type", "openai_api_version"]
        for param in sensitive_params:
            if hasattr(mock_vertex_llm, param):
                delattr(mock_vertex_llm, param)

        config = UQEnsemble._save_llm_config(mock_vertex_llm)

        # Should not have any env placeholders
        assert not any(k.endswith("_env") for k in config.keys())

    @patch.dict(os.environ, {"AZURECHATOPENAI_OPENAI_API_KEY": "test-key", "AZURECHATOPENAI_AZURE_ENDPOINT": "https://test.endpoint.com", "AZURECHATOPENAI_OPENAI_API_VERSION": "2024-05-01-preview"})
    def test_load_llm_config_env_placeholders(self):
        """Test _load_llm_config loads from environment variable placeholders"""
        config = {"class_name": "AzureChatOpenAI", "module": "langchain_openai.chat_models.azure", "temperature": 0.5, "openai_api_key_env": "AZURECHATOPENAI_OPENAI_API_KEY", "azure_endpoint_env": "AZURECHATOPENAI_AZURE_ENDPOINT", "openai_api_version_env": "AZURECHATOPENAI_OPENAI_API_VERSION"}

        recreated_llm = UQEnsemble._load_llm_config(config)

        assert isinstance(recreated_llm, AzureChatOpenAI)
        # The actual values should be loaded from environment variables
        assert hasattr(recreated_llm, "openai_api_key")
        assert hasattr(recreated_llm, "azure_endpoint")

    @patch.dict(os.environ, {"AZURE_OPENAI_API_KEY": "fallback-key", "AZURE_OPENAI_ENDPOINT": "https://fallback.endpoint.com", "OPENAI_API_VERSION": "2024-05-01-preview"})
    def test_load_llm_config_fallback_env_vars(self):
        """Test _load_llm_config uses fallback environment variable names"""
        config = {
            "class_name": "AzureChatOpenAI",
            "module": "langchain_openai.chat_models.azure",
            "temperature": 0.5,
            "openai_api_key_env": "AZURECHATOPENAI_OPENAI_API_KEY",  # This env var doesn't exist
            "azure_endpoint_env": "AZURECHATOPENAI_AZURE_ENDPOINT",  # This env var doesn't exist
        }

        recreated_llm = UQEnsemble._load_llm_config(config)

        assert isinstance(recreated_llm, AzureChatOpenAI)
        # Should use fallback environment variables
        assert hasattr(recreated_llm, "openai_api_key")
        assert hasattr(recreated_llm, "azure_endpoint")

    def test_load_llm_config_missing_env_vars(self):
        """Test _load_llm_config handles missing environment variables gracefully"""
        config = {"class_name": "AzureChatOpenAI", "module": "langchain_openai.chat_models.azure", "temperature": 0.5, "openai_api_key_env": "NONEXISTENT_API_KEY", "azure_endpoint_env": "NONEXISTENT_ENDPOINT"}

        # Should raise ValueError due to missing required env vars
        with pytest.raises(ValueError, match="Could not recreate LLM from config"):
            UQEnsemble._load_llm_config(config)

    def test_load_config_mixed_env_and_regular_params(self):
        """Test load_config with mix of environment variables and regular parameters"""
        config = {
            "weights": [1.0],
            "thresh": 0.5,
            "components": ["exact_match"],
            "llm_config": {
                "class_name": "AzureChatOpenAI",
                "module": "langchain_openai.chat_models.azure",
                "temperature": 0.5,  # Regular parameter
                "max_tokens": 1024,  # Regular parameter
                "api_key_env": "AZURECHATOPENAI_API_KEY",  # Environment variable
                "azure_endpoint_env": "AZURECHATOPENAI_ENDPOINT",  # Environment variable
            },
            "llm_scorers": {},
        }

        with tempfile.NamedTemporaryFile(mode="w", suffix=".json", delete=False) as f:
            config_path = f.name
            json.dump(config, f)

        try:
            with patch.dict(os.environ, {"AZURECHATOPENAI_API_KEY": "test-key", "AZURECHATOPENAI_ENDPOINT": "https://test.endpoint.com", "OPENAI_API_VERSION": "2024-05-01-preview"}):
                ensemble = UQEnsemble.load_config(config_path)

                assert ensemble.llm is not None
                assert ensemble.llm.temperature == 0.5
                assert ensemble.llm.max_tokens == 1024

=======
>>>>>>> 061c3b90
        finally:
            os.unlink(config_path)<|MERGE_RESOLUTION|>--- conflicted
+++ resolved
@@ -183,10 +183,7 @@
     assert list(set(sum(uqe.multiple_logprobs, []))) == [None]
 
 
-<<<<<<< HEAD
-=======
 @pytest.mark.filterwarnings("ignore::DeprecationWarning")
->>>>>>> 061c3b90
 class TestUQEnsembleConfig:
     """Test suite for save/load configuration functionality"""
 
@@ -194,26 +191,17 @@
         """Set up test fixtures"""
         self.mock_llm = AzureChatOpenAI(deployment_name="test-deployment", temperature=0.7, max_tokens=1024, api_key="test-key", api_version="2024-05-01-preview", azure_endpoint="https://test.endpoint.com")
 
-<<<<<<< HEAD
-    def test_save_llm_config(self):
-        """Test _save_llm_config static method"""
-        config = UQEnsemble._save_llm_config(self.mock_llm)
-=======
     @pytest.mark.filterwarnings("ignore::DeprecationWarning")
     def test_save_llm_config(self):
         """Test save_llm_config function"""
         config = save_llm_config(self.mock_llm)
->>>>>>> 061c3b90
 
         assert config["class_name"] == "AzureChatOpenAI"
         assert config["module"] == "langchain_openai.chat_models.azure"
         assert config["temperature"] == 0.7
         assert config["max_tokens"] == 1024
 
-<<<<<<< HEAD
-=======
-    @pytest.mark.filterwarnings("ignore::DeprecationWarning")
->>>>>>> 061c3b90
+    @pytest.mark.filterwarnings("ignore::DeprecationWarning")
     def test_save_llm_config_with_none_values(self):
         """Test save_llm_config handles None values correctly"""
         mock_llm = MagicMock()
@@ -222,11 +210,7 @@
         mock_llm.temperature = 0.5
         mock_llm.max_tokens = None  # This should be excluded
 
-<<<<<<< HEAD
-        config = UQEnsemble._save_llm_config(mock_llm)
-=======
         config = save_llm_config(mock_llm)
->>>>>>> 061c3b90
 
         assert "max_tokens" not in config  # None values should be excluded
         assert config["temperature"] == 0.5
@@ -236,31 +220,15 @@
     @patch.dict(os.environ, {"AZURE_OPENAI_API_KEY": "test-key", "AZURE_OPENAI_ENDPOINT": "https://test.endpoint.com"})
     @pytest.mark.filterwarnings("ignore::DeprecationWarning")
     def test_load_llm_config_success(self):
-<<<<<<< HEAD
-        """Test _load_llm_config successfully recreates LLM"""
-        config = {"class_name": "AzureChatOpenAI", "module": "langchain_openai.chat_models.azure", "temperature": 0.5, "max_tokens": 512, "api_key": "test-key", "azure_endpoint": "https://test.endpoint.com", "api_version": "2024-05-01-preview"}
-
-        recreated_llm = UQEnsemble._load_llm_config(config)
-=======
         """Test load_llm_config successfully recreates LLM"""
         config = {"class_name": "AzureChatOpenAI", "module": "langchain_openai.chat_models.azure", "temperature": 0.5, "max_tokens": 512, "api_key": "test-key", "azure_endpoint": "https://test.endpoint.com", "api_version": "2024-05-01-preview"}
 
         recreated_llm = load_llm_config(config)
->>>>>>> 061c3b90
 
         assert isinstance(recreated_llm, AzureChatOpenAI)
         assert recreated_llm.temperature == 0.5
         assert recreated_llm.max_tokens == 512
 
-<<<<<<< HEAD
-    def test_load_llm_config_import_error(self):
-        """Test _load_llm_config handles import errors"""
-        config = {"class_name": "NonExistentLLM", "module": "non.existent.module", "temperature": 0.5}
-
-        with pytest.raises(ValueError, match="Could not recreate LLM from config"):
-            UQEnsemble._load_llm_config(config)
-
-=======
     @pytest.mark.filterwarnings("ignore::DeprecationWarning")
     def test_load_llm_config_import_error(self):
         """Test load_llm_config handles import errors"""
@@ -270,7 +238,6 @@
             load_llm_config(config)
 
     @pytest.mark.filterwarnings("ignore::DeprecationWarning")
->>>>>>> 061c3b90
     def test_load_llm_config_class_not_found(self):
         """Test load_llm_config handles missing class"""
         config = {
@@ -280,14 +247,9 @@
         }
 
         with pytest.raises(ValueError, match="Could not recreate LLM from config"):
-<<<<<<< HEAD
-            UQEnsemble._load_llm_config(config)
-
-=======
             load_llm_config(config)
 
     @pytest.mark.filterwarnings("ignore::DeprecationWarning")
->>>>>>> 061c3b90
     def test_save_config_named_components_only(self):
         """Test save_config with only named string components"""
         ensemble = UQEnsemble(llm=self.mock_llm, scorers=["exact_match", "noncontradiction"], weights=[0.6, 0.4], thresh=0.75)
@@ -311,10 +273,7 @@
         finally:
             os.unlink(config_path)
 
-<<<<<<< HEAD
-=======
-    @pytest.mark.filterwarnings("ignore::DeprecationWarning")
->>>>>>> 061c3b90
+    @pytest.mark.filterwarnings("ignore::DeprecationWarning")
     def test_save_config_with_llm_scorers(self):
         """Test save_config with LLM scorer components"""
         judge_llm = AzureChatOpenAI(deployment_name="judge-deployment", temperature=0.3, max_tokens=256, api_key="judge-key", api_version="2024-05-01-preview", azure_endpoint="https://judge.endpoint.com")
@@ -339,10 +298,7 @@
         finally:
             os.unlink(config_path)
 
-<<<<<<< HEAD
-=======
-    @pytest.mark.filterwarnings("ignore::DeprecationWarning")
->>>>>>> 061c3b90
+    @pytest.mark.filterwarnings("ignore::DeprecationWarning")
     def test_save_config_no_main_llm(self):
         """Test save_config when no main LLM is provided"""
         ensemble = UQEnsemble(scorers=["exact_match", "noncontradiction"], weights=[0.5, 0.5], thresh=0.8)
@@ -361,10 +317,7 @@
         finally:
             os.unlink(config_path)
 
-<<<<<<< HEAD
-=======
-    @pytest.mark.filterwarnings("ignore::DeprecationWarning")
->>>>>>> 061c3b90
+    @pytest.mark.filterwarnings("ignore::DeprecationWarning")
     def test_save_config_invalid_component(self):
         """Test save_config with invalid component type"""
         invalid_component = {"invalid": "component"}
@@ -405,10 +358,7 @@
         finally:
             os.unlink(config_path)
 
-<<<<<<< HEAD
-=======
-    @pytest.mark.filterwarnings("ignore::DeprecationWarning")
->>>>>>> 061c3b90
+    @pytest.mark.filterwarnings("ignore::DeprecationWarning")
     def test_load_config_with_provided_llm(self):
         """Test load_config with externally provided LLM"""
         config = {"weights": [0.6, 0.4], "thresh": 0.75, "components": ["exact_match", "noncontradiction"], "llm_config": {"class_name": "AzureChatOpenAI", "module": "langchain_openai.chat_models.azure", "temperature": 0.5}, "llm_scorers": {}}
@@ -457,10 +407,7 @@
         finally:
             os.unlink(config_path)
 
-<<<<<<< HEAD
-=======
-    @pytest.mark.filterwarnings("ignore::DeprecationWarning")
->>>>>>> 061c3b90
+    @pytest.mark.filterwarnings("ignore::DeprecationWarning")
     def test_load_config_missing_llm_scorer(self):
         """Test load_config with missing LLM scorer configuration"""
         config = {
@@ -482,10 +429,7 @@
         finally:
             os.unlink(config_path)
 
-<<<<<<< HEAD
-=======
-    @pytest.mark.filterwarnings("ignore::DeprecationWarning")
->>>>>>> 061c3b90
+    @pytest.mark.filterwarnings("ignore::DeprecationWarning")
     def test_load_config_no_llm_config(self):
         """Test load_config when no LLM config is provided and no external LLM"""
         config = {"weights": [1.0], "thresh": 0.5, "components": ["exact_match"], "llm_config": None, "llm_scorers": {}}
@@ -501,19 +445,13 @@
         finally:
             os.unlink(config_path)
 
-<<<<<<< HEAD
-=======
-    @pytest.mark.filterwarnings("ignore::DeprecationWarning")
->>>>>>> 061c3b90
+    @pytest.mark.filterwarnings("ignore::DeprecationWarning")
     def test_load_config_file_not_found(self):
         """Test load_config with non-existent file"""
         with pytest.raises(FileNotFoundError):
             UQEnsemble.load_config("non_existent_config.json")
 
-<<<<<<< HEAD
-=======
-    @pytest.mark.filterwarnings("ignore::DeprecationWarning")
->>>>>>> 061c3b90
+    @pytest.mark.filterwarnings("ignore::DeprecationWarning")
     def test_load_config_invalid_json(self):
         """Test load_config with invalid JSON file"""
         with tempfile.NamedTemporaryFile(mode="w", suffix=".json", delete=False) as f:
@@ -524,118 +462,5 @@
             with pytest.raises(json.JSONDecodeError):
                 UQEnsemble.load_config(config_path)
 
-<<<<<<< HEAD
-        finally:
-            os.unlink(config_path)
-
-    def test_save_llm_config_sensitive_params_as_env_placeholders(self):
-        """Test _save_llm_config saves sensitive parameters as environment variable placeholders"""
-        config = UQEnsemble._save_llm_config(self.mock_llm)
-
-        # Check that sensitive parameters are saved as env placeholders
-        assert "openai_api_key_env" in config
-        assert config["openai_api_key_env"] == "AZURECHATOPENAI_OPENAI_API_KEY"
-        assert "azure_endpoint_env" in config
-        assert config["azure_endpoint_env"] == "AZURECHATOPENAI_AZURE_ENDPOINT"
-        assert "deployment_name_env" in config
-        assert config["deployment_name_env"] == "AZURECHATOPENAI_DEPLOYMENT_NAME"
-        assert "openai_api_version_env" in config
-        assert config["openai_api_version_env"] == "AZURECHATOPENAI_OPENAI_API_VERSION"
-
-        # Check that actual sensitive values are NOT saved
-        assert "openai_api_key" not in config
-        assert "azure_endpoint" not in config
-        assert "deployment_name" not in config
-        assert "openai_api_version" not in config
-
-    def test_save_llm_config_no_sensitive_params(self):
-        """Test _save_llm_config handles LLMs without sensitive parameters"""
-        # Create a mock that doesn't have any of the sensitive parameters
-        mock_vertex_llm = MagicMock()
-        mock_vertex_llm.__class__.__name__ = "ChatVertexAI"
-        mock_vertex_llm.__class__.__module__ = "langchain_google_vertexai.chat_models"
-        mock_vertex_llm.model_name = "gemini-1.5-flash"
-        mock_vertex_llm.temperature = 0.8
-
-        # Ensure it doesn't have any sensitive parameters
-        sensitive_params = ["api_key", "openai_api_key", "azure_ad_token", "azure_endpoint", "deployment_name", "api_version", "openai_api_type", "openai_api_version"]
-        for param in sensitive_params:
-            if hasattr(mock_vertex_llm, param):
-                delattr(mock_vertex_llm, param)
-
-        config = UQEnsemble._save_llm_config(mock_vertex_llm)
-
-        # Should not have any env placeholders
-        assert not any(k.endswith("_env") for k in config.keys())
-
-    @patch.dict(os.environ, {"AZURECHATOPENAI_OPENAI_API_KEY": "test-key", "AZURECHATOPENAI_AZURE_ENDPOINT": "https://test.endpoint.com", "AZURECHATOPENAI_OPENAI_API_VERSION": "2024-05-01-preview"})
-    def test_load_llm_config_env_placeholders(self):
-        """Test _load_llm_config loads from environment variable placeholders"""
-        config = {"class_name": "AzureChatOpenAI", "module": "langchain_openai.chat_models.azure", "temperature": 0.5, "openai_api_key_env": "AZURECHATOPENAI_OPENAI_API_KEY", "azure_endpoint_env": "AZURECHATOPENAI_AZURE_ENDPOINT", "openai_api_version_env": "AZURECHATOPENAI_OPENAI_API_VERSION"}
-
-        recreated_llm = UQEnsemble._load_llm_config(config)
-
-        assert isinstance(recreated_llm, AzureChatOpenAI)
-        # The actual values should be loaded from environment variables
-        assert hasattr(recreated_llm, "openai_api_key")
-        assert hasattr(recreated_llm, "azure_endpoint")
-
-    @patch.dict(os.environ, {"AZURE_OPENAI_API_KEY": "fallback-key", "AZURE_OPENAI_ENDPOINT": "https://fallback.endpoint.com", "OPENAI_API_VERSION": "2024-05-01-preview"})
-    def test_load_llm_config_fallback_env_vars(self):
-        """Test _load_llm_config uses fallback environment variable names"""
-        config = {
-            "class_name": "AzureChatOpenAI",
-            "module": "langchain_openai.chat_models.azure",
-            "temperature": 0.5,
-            "openai_api_key_env": "AZURECHATOPENAI_OPENAI_API_KEY",  # This env var doesn't exist
-            "azure_endpoint_env": "AZURECHATOPENAI_AZURE_ENDPOINT",  # This env var doesn't exist
-        }
-
-        recreated_llm = UQEnsemble._load_llm_config(config)
-
-        assert isinstance(recreated_llm, AzureChatOpenAI)
-        # Should use fallback environment variables
-        assert hasattr(recreated_llm, "openai_api_key")
-        assert hasattr(recreated_llm, "azure_endpoint")
-
-    def test_load_llm_config_missing_env_vars(self):
-        """Test _load_llm_config handles missing environment variables gracefully"""
-        config = {"class_name": "AzureChatOpenAI", "module": "langchain_openai.chat_models.azure", "temperature": 0.5, "openai_api_key_env": "NONEXISTENT_API_KEY", "azure_endpoint_env": "NONEXISTENT_ENDPOINT"}
-
-        # Should raise ValueError due to missing required env vars
-        with pytest.raises(ValueError, match="Could not recreate LLM from config"):
-            UQEnsemble._load_llm_config(config)
-
-    def test_load_config_mixed_env_and_regular_params(self):
-        """Test load_config with mix of environment variables and regular parameters"""
-        config = {
-            "weights": [1.0],
-            "thresh": 0.5,
-            "components": ["exact_match"],
-            "llm_config": {
-                "class_name": "AzureChatOpenAI",
-                "module": "langchain_openai.chat_models.azure",
-                "temperature": 0.5,  # Regular parameter
-                "max_tokens": 1024,  # Regular parameter
-                "api_key_env": "AZURECHATOPENAI_API_KEY",  # Environment variable
-                "azure_endpoint_env": "AZURECHATOPENAI_ENDPOINT",  # Environment variable
-            },
-            "llm_scorers": {},
-        }
-
-        with tempfile.NamedTemporaryFile(mode="w", suffix=".json", delete=False) as f:
-            config_path = f.name
-            json.dump(config, f)
-
-        try:
-            with patch.dict(os.environ, {"AZURECHATOPENAI_API_KEY": "test-key", "AZURECHATOPENAI_ENDPOINT": "https://test.endpoint.com", "OPENAI_API_VERSION": "2024-05-01-preview"}):
-                ensemble = UQEnsemble.load_config(config_path)
-
-                assert ensemble.llm is not None
-                assert ensemble.llm.temperature == 0.5
-                assert ensemble.llm.max_tokens == 1024
-
-=======
->>>>>>> 061c3b90
         finally:
             os.unlink(config_path)
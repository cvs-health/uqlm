# Copyright 2025 CVS Health and/or one of its affiliates
#
# Licensed under the Apache License, Version 2.0 (the "License");
# you may not use this file except in compliance with the License.
# You may obtain a copy of the License at
#
#     http://www.apache.org/licenses/LICENSE-2.0
#
# Unless required by applicable law or agreed to in writing, software
# distributed under the License is distributed on an "AS IS" BASIS,
# WITHOUT WARRANTIES OR CONDITIONS OF ANY KIND, either express or implied.
# See the License for the specific language governing permissions and
# limitations under the License.

import pytest
import json
import tempfile
import os
from unittest.mock import patch, MagicMock
from uqlm.scorers import UQEnsemble
from uqlm.scorers.baseclass.uncertainty import UQResult
from uqlm.utils.llm_config import save_llm_config, load_llm_config
from langchain_openai import AzureChatOpenAI

datafile_path = "tests/data/scorers/ensemble_results_file.json"
with open(datafile_path, "r") as f:
    expected_result = json.load(f)

<<<<<<< HEAD
data = expected_result["data"]
metadata = expected_result["metadata"]
=======
data = expected_result["ensemble1"]["data"]
metadata = expected_result["ensemble1"]["metadata"]
>>>>>>> b3a03e90

PROMPTS = data["prompts"]
MOCKED_RESPONSES = data["responses"]
MOCKED_SAMPLED_RESPONSES = data["sampled_responses"]
MOCKED_JUDGE_SCORES = data["judge_1"]
MOCKED_LOGPROBS = metadata["logprobs"]

<<<<<<< HEAD
mock_object = AzureChatOpenAI(
    deployment_name="YOUR-DEPLOYMENT",
    temperature=1,
    api_key="SECRET_API_KEY",
    api_version="2024-05-01-preview",
    azure_endpoint="https://mocked.endpoint.com",
)
=======

@pytest.fixture
def mock_llm():
    """Extract judge object using pytest.fixture."""
    return AzureChatOpenAI(deployment_name="YOUR-DEPLOYMENT", temperature=1, api_key="SECRET_API_KEY", api_version="2024-05-01-preview", azure_endpoint="https://mocked.endpoint.com")


def test_validate_grader(mock_llm):
    uqe = UQEnsemble(llm=mock_llm, scorers=["exact_match"])
    uqe._validate_grader(None)

    with pytest.raises(ValueError) as value_error:
        uqe._validate_grader(lambda res, ans: res == ans)
    assert "grader_function must have 'response' and 'answer' parameters" == str(value_error.value)

    with pytest.raises(ValueError) as value_error:
        uqe._validate_grader(lambda response, answer: len(response) + len(answer))
    assert "grader_function must return boolean" == str(value_error.value)


def test_wrong_components(mock_llm):
    with pytest.raises(ValueError) as value_error:
        UQEnsemble(llm=mock_llm, scorers=["eaxct_match"])
    assert "Components must be an instance of LLMJudge, BaseChatModel" in str(value_error.value)


@pytest.mark.asyncio
async def test_error_sampled_response(mock_llm):
    with pytest.raises(ValueError) as value_error:
        uqe = UQEnsemble(llm=mock_llm, scorers=["exact_match"])
        await uqe.score(prompts=PROMPTS, responses=MOCKED_RESPONSES)
    assert "sampled_responses must be provided if using black-box scorers" == str(value_error.value)

>>>>>>> b3a03e90


@pytest.mark.asyncio
<<<<<<< HEAD
async def test_ensemble(monkeypatch):
    uqe = UQEnsemble(
        llm=mock_object,
        scorers=[
            "exact_match",
            "noncontradiction",
            "min_probability",
            mock_object,
        ],
    )
=======
async def test_error_logprobs_results(mock_llm):
    with pytest.raises(ValueError) as value_error:
        uqe = UQEnsemble(llm=mock_llm, scorers=["min_probability"])
        await uqe.score(prompts=PROMPTS, responses=MOCKED_RESPONSES)
    assert "logprobs_results must be provided if using white-box scorers" == str(value_error.value)


def test_wrong_weights(mock_llm):
    with pytest.raises(ValueError) as value_error:
        UQEnsemble(llm=mock_llm, scorers=["exact_match"], weights=[0.5, 0.5])
    assert "Must have same number of weights as components" in str(value_error.value)


def test_bsdetector_weights(mock_llm):
    uqe = UQEnsemble(llm=mock_llm)
    assert uqe.weights == [0.7 * 0.8, 0.7 * 0.2, 0.3]


@pytest.mark.asyncio
async def test_ensemble(monkeypatch, mock_llm):
    uqe = UQEnsemble(llm=mock_llm, scorers=["exact_match", "noncontradiction", "min_probability", mock_llm])
>>>>>>> b3a03e90

    async def mock_generate_original_responses(*args, **kwargs):
        uqe.logprobs = MOCKED_LOGPROBS
        return MOCKED_RESPONSES

    async def mock_generate_candidate_responses(*args, **kwargs):
        uqe.multiple_logprobs = [MOCKED_LOGPROBS] * 5
        return MOCKED_SAMPLED_RESPONSES

    async def mock_judge_scores(*args, **kwargs):
        return UQResult({"data": {"judge_1": MOCKED_JUDGE_SCORES}})

<<<<<<< HEAD
    monkeypatch.setattr(
        uqe, "generate_original_responses", mock_generate_original_responses
    )
    monkeypatch.setattr(
        uqe, "generate_candidate_responses", mock_generate_candidate_responses
    )
    monkeypatch.setattr(uqe.judges_object, "score", mock_judge_scores)

    results = await uqe.generate_and_score(
        prompts=PROMPTS,
        num_responses=5,
    )

    assert all(
        [
            results.data["ensemble_scores"][i]
            == pytest.approx(data["ensemble_scores"][i])
            for i in range(len(PROMPTS))
        ]
    )

    assert all(
        [
            results.data["min_probability"][i]
            == pytest.approx(data["min_probability"][i])
            for i in range(len(PROMPTS))
        ]
    )

    assert all(
        [
            results.data["exact_match"][i] == pytest.approx(data["exact_match"][i])
            for i in range(len(PROMPTS))
        ]
    )

    assert all(
        [
            results.data["noncontradiction"][i]
            == pytest.approx(data["noncontradiction"][i])
            for i in range(len(PROMPTS))
        ]
    )

    assert all(
        [
            abs(results.data["judge_1"][i] - data["judge_1"][i]) < 1e-5
            for i in range(len(PROMPTS))
        ]
    )

    assert results.metadata == metadata
=======
    monkeypatch.setattr(uqe, "generate_original_responses", mock_generate_original_responses)
    monkeypatch.setattr(uqe, "generate_candidate_responses", mock_generate_candidate_responses)
    monkeypatch.setattr(uqe.judges_object, "score", mock_judge_scores)

    results = await uqe.generate_and_score(prompts=PROMPTS, num_responses=5)

    assert all([results.data["ensemble_scores"][i] == pytest.approx(data["ensemble_scores"][i]) for i in range(len(PROMPTS))])

    assert all([results.data["min_probability"][i] == pytest.approx(data["min_probability"][i]) for i in range(len(PROMPTS))])

    assert all([results.data["exact_match"][i] == pytest.approx(data["exact_match"][i]) for i in range(len(PROMPTS))])

    assert all([results.data["noncontradiction"][i] == pytest.approx(data["noncontradiction"][i]) for i in range(len(PROMPTS))])

    assert all([results.data["judge_1"][i] == pytest.approx(data["judge_1"][i], abs=1e-5) for i in range(len(PROMPTS))])

    assert results.metadata == metadata

    tune_results = {"weights": [0.5, 0.2, 0.3], "thresh": 0.75}

    def mock_tune_params(*args, **kwargs):
        return tune_results

    uqe = UQEnsemble(llm=mock_llm, scorers=["exact_match", "noncontradiction", mock_llm])

    monkeypatch.setattr(uqe.tuner, "tune_params", mock_tune_params)
    monkeypatch.setattr(uqe, "generate_original_responses", mock_generate_original_responses)
    monkeypatch.setattr(uqe, "generate_candidate_responses", mock_generate_candidate_responses)
    monkeypatch.setattr(uqe.judges_object, "score", mock_judge_scores)

    result = await uqe.tune(prompts=PROMPTS, ground_truth_answers=PROMPTS)
    assert result.metadata["weights"] == tune_results["weights"]
    assert result.metadata["thresh"] == tune_results["thresh"]

    result = await uqe.tune(prompts=PROMPTS, ground_truth_answers=[PROMPTS[0]] + [" "] * len(PROMPTS[:-1]), grader_function=lambda response, answer: response == answer)
    assert result.metadata["thresh"] == tune_results["thresh"]


@pytest.mark.asyncio
async def test_ensemble2(monkeypatch, mock_llm):
    data = expected_result["ensemble2"]["data"]
    metadata = expected_result["ensemble2"]["metadata"]

    PROMPTS = data["prompts"]
    MOCKED_RESPONSES = data["responses"]
    MOCKED_JUDGE_SCORES = data["judge_1"]
    MOCKED_LOGPROBS = metadata["logprobs"]
    uqe = UQEnsemble(llm=mock_llm, scorers=["min_probability", mock_llm])

    async def mock_generate_original_responses(*args, **kwargs):
        uqe.logprobs = MOCKED_LOGPROBS
        return MOCKED_RESPONSES

    async def mock_judge_scores(*args, **kwargs):
        return UQResult({"data": {"judge_1": MOCKED_JUDGE_SCORES}})

    monkeypatch.setattr(uqe, "generate_original_responses", mock_generate_original_responses)
    monkeypatch.setattr(uqe.judges_object, "score", mock_judge_scores)

    results = await uqe.generate_and_score(prompts=PROMPTS)

    assert all([results.data["min_probability"][i] == pytest.approx(data["min_probability"][i], abs=1e-5) for i in range(len(PROMPTS))])

    assert all([results.data["judge_1"][i] == pytest.approx(data["judge_1"][i], abs=1e-5) for i in range(len(PROMPTS))])

    assert results.metadata == metadata


@pytest.mark.asyncio
async def test_default_logprob(monkeypatch, mock_llm):
    async def mock_judge_scores(*args, **kwargs):
        return UQResult({"data": {"judge_1": MOCKED_JUDGE_SCORES}})

    uqe = UQEnsemble(llm=mock_llm, scorers=[mock_llm])
    monkeypatch.setattr(uqe.judges_object, "score", mock_judge_scores)
    await uqe.score(prompts=PROMPTS, responses=MOCKED_RESPONSES, logprobs_results=None)
    assert list(set(uqe.logprobs)) == [None]
    assert list(set(sum(uqe.multiple_logprobs, []))) == [None]


@pytest.mark.filterwarnings("ignore::DeprecationWarning")
class TestUQEnsembleConfig:
    """Test suite for save/load configuration functionality"""

    def setup_method(self):
        """Set up test fixtures"""
        self.mock_llm = AzureChatOpenAI(deployment_name="test-deployment", temperature=0.7, max_tokens=1024, api_key="test-key", api_version="2024-05-01-preview", azure_endpoint="https://test.endpoint.com")

    @pytest.mark.filterwarnings("ignore::DeprecationWarning")
    def test_save_llm_config(self):
        """Test save_llm_config function"""
        config = save_llm_config(self.mock_llm)

        assert config["class_name"] == "AzureChatOpenAI"
        assert config["module"] == "langchain_openai.chat_models.azure"
        assert config["temperature"] == 0.7
        assert config["max_tokens"] == 1024

    @pytest.mark.filterwarnings("ignore::DeprecationWarning")
    def test_save_llm_config_with_none_values(self):
        """Test save_llm_config handles None values correctly"""
        mock_llm = MagicMock()
        mock_llm.__class__.__name__ = "TestLLM"
        mock_llm.__class__.__module__ = "test.module"
        mock_llm.temperature = 0.5
        mock_llm.max_tokens = None  # This should be excluded

        config = save_llm_config(mock_llm)

        assert "max_tokens" not in config  # None values should be excluded
        assert config["temperature"] == 0.5
        assert config["class_name"] == "TestLLM"
        assert config["module"] == "test.module"

    @patch.dict(os.environ, {"AZURE_OPENAI_API_KEY": "test-key", "AZURE_OPENAI_ENDPOINT": "https://test.endpoint.com"})
    @pytest.mark.filterwarnings("ignore::DeprecationWarning")
    def test_load_llm_config_success(self):
        """Test load_llm_config successfully recreates LLM"""
        config = {"class_name": "AzureChatOpenAI", "module": "langchain_openai.chat_models.azure", "temperature": 0.5, "max_tokens": 512, "api_key": "test-key", "azure_endpoint": "https://test.endpoint.com", "api_version": "2024-05-01-preview"}

        recreated_llm = load_llm_config(config)

        assert isinstance(recreated_llm, AzureChatOpenAI)
        assert recreated_llm.temperature == 0.5
        assert recreated_llm.max_tokens == 512

    @pytest.mark.filterwarnings("ignore::DeprecationWarning")
    def test_load_llm_config_import_error(self):
        """Test load_llm_config handles import errors"""
        config = {"class_name": "NonExistentLLM", "module": "non.existent.module", "temperature": 0.5}

        with pytest.raises(ValueError, match="Could not recreate LLM from config"):
            load_llm_config(config)

    @pytest.mark.filterwarnings("ignore::DeprecationWarning")
    def test_load_llm_config_class_not_found(self):
        """Test load_llm_config handles missing class"""
        config = {
            "class_name": "NonExistentClass",
            "module": "langchain_openai",  # Valid module
            "temperature": 0.5,
        }

        with pytest.raises(ValueError, match="Could not recreate LLM from config"):
            load_llm_config(config)

    @pytest.mark.filterwarnings("ignore::DeprecationWarning")
    def test_save_config_named_components_only(self):
        """Test save_config with only named string components"""
        ensemble = UQEnsemble(llm=self.mock_llm, scorers=["exact_match", "noncontradiction"], weights=[0.6, 0.4], thresh=0.75)

        with tempfile.NamedTemporaryFile(mode="w", suffix=".json", delete=False) as f:
            config_path = f.name

        try:
            ensemble.save_config(config_path)

            with open(config_path, "r") as f:
                saved_config = json.load(f)

            assert saved_config["weights"] == [0.6, 0.4]
            assert saved_config["thresh"] == 0.75
            assert saved_config["components"] == ["exact_match", "noncontradiction"]
            assert saved_config["llm_config"]["class_name"] == "AzureChatOpenAI"
            assert saved_config["llm_config"]["module"] == "langchain_openai.chat_models.azure"
            assert saved_config["llm_scorers"] == {}

        finally:
            os.unlink(config_path)

    @pytest.mark.filterwarnings("ignore::DeprecationWarning")
    def test_save_config_with_llm_scorers(self):
        """Test save_config with LLM scorer components"""
        judge_llm = AzureChatOpenAI(deployment_name="judge-deployment", temperature=0.3, max_tokens=256, api_key="judge-key", api_version="2024-05-01-preview", azure_endpoint="https://judge.endpoint.com")

        ensemble = UQEnsemble(llm=self.mock_llm, scorers=["exact_match", judge_llm], weights=[0.7, 0.3], thresh=0.6)

        with tempfile.NamedTemporaryFile(mode="w", suffix=".json", delete=False) as f:
            config_path = f.name

        try:
            ensemble.save_config(config_path)

            with open(config_path, "r") as f:
                saved_config = json.load(f)

            assert saved_config["components"] == ["exact_match", "judge_1"]
            assert "judge_1" in saved_config["llm_scorers"]
            assert saved_config["llm_scorers"]["judge_1"]["temperature"] == 0.3
            assert saved_config["llm_scorers"]["judge_1"]["max_tokens"] == 256
            assert saved_config["llm_scorers"]["judge_1"]["module"] == "langchain_openai.chat_models.azure"

        finally:
            os.unlink(config_path)

    @pytest.mark.filterwarnings("ignore::DeprecationWarning")
    def test_save_config_no_main_llm(self):
        """Test save_config when no main LLM is provided"""
        ensemble = UQEnsemble(scorers=["exact_match", "noncontradiction"], weights=[0.5, 0.5], thresh=0.8)

        with tempfile.NamedTemporaryFile(mode="w", suffix=".json", delete=False) as f:
            config_path = f.name

        try:
            ensemble.save_config(config_path)

            with open(config_path, "r") as f:
                saved_config = json.load(f)

            assert saved_config["llm_config"] is None

        finally:
            os.unlink(config_path)

    @pytest.mark.filterwarnings("ignore::DeprecationWarning")
    def test_save_config_invalid_component(self):
        """Test save_config with invalid component type"""
        invalid_component = {"invalid": "component"}

        ensemble = UQEnsemble(scorers=["exact_match"])
        ensemble.components = ["exact_match", invalid_component]  # Manually add invalid component

        with tempfile.NamedTemporaryFile(mode="w", suffix=".json", delete=False) as f:
            config_path = f.name

        try:
            with pytest.raises(ValueError, match="Cannot serialize component"):
                ensemble.save_config(config_path)

        finally:
            if os.path.exists(config_path):
                os.unlink(config_path)

    @patch.dict(os.environ, {"AZURE_OPENAI_API_KEY": "test-key", "AZURE_OPENAI_ENDPOINT": "https://test.endpoint.com"})
    @pytest.mark.filterwarnings("ignore::DeprecationWarning")
    def test_load_config_named_components_only(self):
        """Test load_config with only named components"""
        config = {"weights": [0.6, 0.4], "thresh": 0.75, "components": ["exact_match", "noncontradiction"], "llm_config": {"class_name": "AzureChatOpenAI", "module": "langchain_openai.chat_models.azure", "temperature": 0.5, "max_tokens": 512, "api_key": "test-key", "azure_endpoint": "https://test.endpoint.com", "api_version": "2024-05-01-preview"}, "llm_scorers": {}}

        with tempfile.NamedTemporaryFile(mode="w", suffix=".json", delete=False) as f:
            config_path = f.name
            json.dump(config, f)

        try:
            ensemble = UQEnsemble.load_config(config_path)

            assert ensemble.weights == [0.6, 0.4]
            assert ensemble.thresh == 0.75
            assert ensemble.components == ["exact_match", "noncontradiction"]
            assert ensemble.llm.temperature == 0.5
            assert ensemble.llm.max_tokens == 512

        finally:
            os.unlink(config_path)

    @pytest.mark.filterwarnings("ignore::DeprecationWarning")
    def test_load_config_with_provided_llm(self):
        """Test load_config with externally provided LLM"""
        config = {"weights": [0.6, 0.4], "thresh": 0.75, "components": ["exact_match", "noncontradiction"], "llm_config": {"class_name": "AzureChatOpenAI", "module": "langchain_openai.chat_models.azure", "temperature": 0.5}, "llm_scorers": {}}

        with tempfile.NamedTemporaryFile(mode="w", suffix=".json", delete=False) as f:
            config_path = f.name
            json.dump(config, f)

        try:
            external_llm = AzureChatOpenAI(deployment_name="external", temperature=0.9, api_key="external-key", api_version="2024-05-01-preview", azure_endpoint="https://external.endpoint.com")

            ensemble = UQEnsemble.load_config(config_path, llm=external_llm)

            # Should use the provided LLM, not the one from config
            assert ensemble.llm.temperature == 0.9
            assert ensemble.llm.deployment_name == "external"

        finally:
            os.unlink(config_path)

    @patch.dict(os.environ, {"AZURE_OPENAI_API_KEY": "test-key", "AZURE_OPENAI_ENDPOINT": "https://test.endpoint.com"})
    @pytest.mark.filterwarnings("ignore::DeprecationWarning")
    def test_load_config_with_llm_scorers(self):
        """Test load_config with LLM scorer components"""
        config = {
            "weights": [0.7, 0.3],
            "thresh": 0.6,
            "components": ["exact_match", "judge_1"],
            "llm_config": {"class_name": "AzureChatOpenAI", "module": "langchain_openai.chat_models.azure", "temperature": 0.7, "api_key": "test-key", "azure_endpoint": "https://test.endpoint.com", "api_version": "2024-05-01-preview"},
            "llm_scorers": {"judge_1": {"class_name": "AzureChatOpenAI", "module": "langchain_openai.chat_models.azure", "temperature": 0.3, "max_tokens": 256, "api_key": "test-key", "azure_endpoint": "https://test.endpoint.com", "api_version": "2024-05-01-preview"}},
        }

        with tempfile.NamedTemporaryFile(mode="w", suffix=".json", delete=False) as f:
            config_path = f.name
            json.dump(config, f)

        try:
            ensemble = UQEnsemble.load_config(config_path)

            assert len(ensemble.components) == 2
            assert ensemble.components[0] == "exact_match"
            assert isinstance(ensemble.components[1], AzureChatOpenAI)
            assert ensemble.components[1].temperature == 0.3
            assert ensemble.components[1].max_tokens == 256

        finally:
            os.unlink(config_path)

    @pytest.mark.filterwarnings("ignore::DeprecationWarning")
    def test_load_config_missing_llm_scorer(self):
        """Test load_config with missing LLM scorer configuration"""
        config = {
            "weights": [0.7, 0.3],
            "thresh": 0.6,
            "components": ["exact_match", "judge_1"],
            "llm_config": None,
            "llm_scorers": {},  # Missing judge_1 config
        }

        with tempfile.NamedTemporaryFile(mode="w", suffix=".json", delete=False) as f:
            config_path = f.name
            json.dump(config, f)

        try:
            with pytest.raises(ValueError, match="Missing LLM config for judge_1"):
                UQEnsemble.load_config(config_path)

        finally:
            os.unlink(config_path)

    @pytest.mark.filterwarnings("ignore::DeprecationWarning")
    def test_load_config_no_llm_config(self):
        """Test load_config when no LLM config is provided and no external LLM"""
        config = {"weights": [1.0], "thresh": 0.5, "components": ["exact_match"], "llm_config": None, "llm_scorers": {}}

        with tempfile.NamedTemporaryFile(mode="w", suffix=".json", delete=False) as f:
            config_path = f.name
            json.dump(config, f)

        try:
            ensemble = UQEnsemble.load_config(config_path)
            assert ensemble.llm is None

        finally:
            os.unlink(config_path)

    @pytest.mark.filterwarnings("ignore::DeprecationWarning")
    def test_load_config_file_not_found(self):
        """Test load_config with non-existent file"""
        with pytest.raises(FileNotFoundError):
            UQEnsemble.load_config("non_existent_config.json")

    @pytest.mark.filterwarnings("ignore::DeprecationWarning")
    def test_load_config_invalid_json(self):
        """Test load_config with invalid JSON file"""
        with tempfile.NamedTemporaryFile(mode="w", suffix=".json", delete=False) as f:
            config_path = f.name
            f.write("invalid json content")

        try:
            with pytest.raises(json.JSONDecodeError):
                UQEnsemble.load_config(config_path)

        finally:
            os.unlink(config_path)
>>>>>>> b3a03e90
<|MERGE_RESOLUTION|>--- conflicted
+++ resolved
@@ -26,13 +26,8 @@
 with open(datafile_path, "r") as f:
     expected_result = json.load(f)
 
-<<<<<<< HEAD
-data = expected_result["data"]
-metadata = expected_result["metadata"]
-=======
 data = expected_result["ensemble1"]["data"]
 metadata = expected_result["ensemble1"]["metadata"]
->>>>>>> b3a03e90
 
 PROMPTS = data["prompts"]
 MOCKED_RESPONSES = data["responses"]
@@ -40,15 +35,6 @@
 MOCKED_JUDGE_SCORES = data["judge_1"]
 MOCKED_LOGPROBS = metadata["logprobs"]
 
-<<<<<<< HEAD
-mock_object = AzureChatOpenAI(
-    deployment_name="YOUR-DEPLOYMENT",
-    temperature=1,
-    api_key="SECRET_API_KEY",
-    api_version="2024-05-01-preview",
-    azure_endpoint="https://mocked.endpoint.com",
-)
-=======
 
 @pytest.fixture
 def mock_llm():
@@ -82,22 +68,8 @@
         await uqe.score(prompts=PROMPTS, responses=MOCKED_RESPONSES)
     assert "sampled_responses must be provided if using black-box scorers" == str(value_error.value)
 
->>>>>>> b3a03e90
-
 
 @pytest.mark.asyncio
-<<<<<<< HEAD
-async def test_ensemble(monkeypatch):
-    uqe = UQEnsemble(
-        llm=mock_object,
-        scorers=[
-            "exact_match",
-            "noncontradiction",
-            "min_probability",
-            mock_object,
-        ],
-    )
-=======
 async def test_error_logprobs_results(mock_llm):
     with pytest.raises(ValueError) as value_error:
         uqe = UQEnsemble(llm=mock_llm, scorers=["min_probability"])
@@ -119,7 +91,6 @@
 @pytest.mark.asyncio
 async def test_ensemble(monkeypatch, mock_llm):
     uqe = UQEnsemble(llm=mock_llm, scorers=["exact_match", "noncontradiction", "min_probability", mock_llm])
->>>>>>> b3a03e90
 
     async def mock_generate_original_responses(*args, **kwargs):
         uqe.logprobs = MOCKED_LOGPROBS
@@ -132,60 +103,6 @@
     async def mock_judge_scores(*args, **kwargs):
         return UQResult({"data": {"judge_1": MOCKED_JUDGE_SCORES}})
 
-<<<<<<< HEAD
-    monkeypatch.setattr(
-        uqe, "generate_original_responses", mock_generate_original_responses
-    )
-    monkeypatch.setattr(
-        uqe, "generate_candidate_responses", mock_generate_candidate_responses
-    )
-    monkeypatch.setattr(uqe.judges_object, "score", mock_judge_scores)
-
-    results = await uqe.generate_and_score(
-        prompts=PROMPTS,
-        num_responses=5,
-    )
-
-    assert all(
-        [
-            results.data["ensemble_scores"][i]
-            == pytest.approx(data["ensemble_scores"][i])
-            for i in range(len(PROMPTS))
-        ]
-    )
-
-    assert all(
-        [
-            results.data["min_probability"][i]
-            == pytest.approx(data["min_probability"][i])
-            for i in range(len(PROMPTS))
-        ]
-    )
-
-    assert all(
-        [
-            results.data["exact_match"][i] == pytest.approx(data["exact_match"][i])
-            for i in range(len(PROMPTS))
-        ]
-    )
-
-    assert all(
-        [
-            results.data["noncontradiction"][i]
-            == pytest.approx(data["noncontradiction"][i])
-            for i in range(len(PROMPTS))
-        ]
-    )
-
-    assert all(
-        [
-            abs(results.data["judge_1"][i] - data["judge_1"][i]) < 1e-5
-            for i in range(len(PROMPTS))
-        ]
-    )
-
-    assert results.metadata == metadata
-=======
     monkeypatch.setattr(uqe, "generate_original_responses", mock_generate_original_responses)
     monkeypatch.setattr(uqe, "generate_candidate_responses", mock_generate_candidate_responses)
     monkeypatch.setattr(uqe.judges_object, "score", mock_judge_scores)
@@ -546,5 +463,4 @@
                 UQEnsemble.load_config(config_path)
 
         finally:
-            os.unlink(config_path)
->>>>>>> b3a03e90
+            os.unlink(config_path)
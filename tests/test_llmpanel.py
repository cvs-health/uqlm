--- conflicted
+++ resolved
@@ -21,9 +21,7 @@
 from langchain_core.language_models.chat_models import BaseChatModel
 
 
-datafile_path = os.path.join(
-    os.path.dirname(__file__), "data/scorers/test_data_panelquantifier.json"
-)
+datafile_path = os.path.join(os.path.dirname(__file__), "data/scorers/test_data_panelquantifier.json")
 with open(datafile_path, "r") as f:
     data = json.load(f)
 
@@ -58,9 +56,7 @@
     async def mock_generate_original_responses(*args, **kwargs):
         return MOCKED_RESPONSES
 
-    monkeypatch.setattr(
-        quantifier, "generate_original_responses", mock_generate_original_responses
-    )
+    monkeypatch.setattr(quantifier, "generate_original_responses", mock_generate_original_responses)
 
     async def mock_judge_responses(*args, **kwargs):
         return {"scores": [0.8, 0.9]}
@@ -71,26 +67,6 @@
     # Call generate_and_score method to compute scores
     result = await quantifier.generate_and_score(prompts=PROMPTS)
 
-<<<<<<< HEAD
-    expected_data = {
-        "prompts": PROMPTS,
-        "responses": MOCKED_RESPONSES,
-        "judge_1": SCORES["judge_1"],
-        "judge_2": SCORES["judge_2"],
-        "avg": SCORES["avg"],
-        "max": SCORES["max"],
-        "min": SCORES["min"],
-        "median": SCORES["median"],
-    }
-
-    expected_result = {
-        "data": expected_data,
-        "metadata": METADATA,
-    }
-
-    assert result.data == expected_result["data"]
-    assert result.metadata == expected_result["metadata"]
-=======
     expected_data = {"prompts": PROMPTS, "responses": MOCKED_RESPONSES, "judge_1": SCORES["judge_1"], "judge_2": SCORES["judge_2"], "avg": SCORES["avg"], "max": SCORES["max"], "min": SCORES["min"], "median": SCORES["median"]}
 
     expected_result = {"data": expected_data, "metadata": METADATA}
@@ -133,5 +109,4 @@
     # Mock LLMJudge constructor
     monkeypatch.setattr("uqlm.judges.judge.LLMJudge", lambda **kwargs: mock_llm_judge)
     panel = LLMPanel(judges=[mock_judge], llm=mock_llm)
-    assert len(panel.judges) == 1
->>>>>>> b3a03e90
+    assert len(panel.judges) == 1
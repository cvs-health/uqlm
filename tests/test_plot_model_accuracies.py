# Copyright 2025 CVS Health and/or one of its affiliates
#
# Licensed under the Apache License, Version 2.0 (the "License");
# you may not use this file except in compliance with the License.
# You may obtain a copy of the License at
#
#     http://www.apache.org/licenses/LICENSE-2.0
#
# Unless required by applicable law or agreed to in writing, software
# distributed under the License is distributed on an "AS IS" BASIS,
# WITHOUT WARRANTIES OR CONDITIONS OF ANY KIND, either express or implied.
# See the License for the specific language governing permissions and
# limitations under the License.

import os
import pytest
import numpy as np
import matplotlib

matplotlib.use("Agg")
import matplotlib.pyplot as plt
from uqlm.utils.plots import plot_model_accuracies


def test_plot_model_accuracies_basic():
    """Test that the function runs successfully with valid inputs"""
    scores = np.array([0.1, 0.4, 0.35, 0.8])
    correct_indicators = np.array([True, False, True, True])
    thresholds = np.linspace(0, 0.9, num=10)

<<<<<<< HEAD
    plot_model_accuracies(scores, correct_indicators, thresholds)
=======
    try:
        plot_model_accuracies(scores, correct_indicators, thresholds)
    except Exception as e:
        pytest.fail(f"plot_model_accuracies raised an exception {e}")
>>>>>>> 2c07294e
    plt.close("all")


def test_plot_model_accuracies_value_error():
    """Test that the function raises ValueError when inputs have different lengths"""
    scores = np.array([0.1, 0.4, 0.35])
    correct_indicators = np.array([True, False, True, True])
    thresholds = np.linspace(0, 0.9, num=10)

    with pytest.raises(ValueError):
        plot_model_accuracies(scores, correct_indicators, thresholds)


def test_plot_model_accuracies_with_write_path():
    """Test that the function works when saving the plot to a file"""
    scores = np.array([0.1, 0.4, 0.35, 0.8])
    correct_indicators = np.array([True, False, True, True])
    thresholds = np.linspace(0, 0.9, num=10)
    write_path = "test_plot.png"

<<<<<<< HEAD
    plot_model_accuracies(scores, correct_indicators, thresholds, write_path=write_path)
=======
    try:
        plot_model_accuracies(scores, correct_indicators, thresholds, write_path=write_path)
    except Exception as e:
        pytest.fail(f"plot_model_accuracies raised an exception {e}")
>>>>>>> 2c07294e
    plt.close("all")
    assert os.path.exists(write_path)
    os.remove(write_path)<|MERGE_RESOLUTION|>--- conflicted
+++ resolved
@@ -28,14 +28,8 @@
     correct_indicators = np.array([True, False, True, True])
     thresholds = np.linspace(0, 0.9, num=10)
 
-<<<<<<< HEAD
+
     plot_model_accuracies(scores, correct_indicators, thresholds)
-=======
-    try:
-        plot_model_accuracies(scores, correct_indicators, thresholds)
-    except Exception as e:
-        pytest.fail(f"plot_model_accuracies raised an exception {e}")
->>>>>>> 2c07294e
     plt.close("all")
 
 
@@ -56,14 +50,8 @@
     thresholds = np.linspace(0, 0.9, num=10)
     write_path = "test_plot.png"
 
-<<<<<<< HEAD
+
     plot_model_accuracies(scores, correct_indicators, thresholds, write_path=write_path)
-=======
-    try:
-        plot_model_accuracies(scores, correct_indicators, thresholds, write_path=write_path)
-    except Exception as e:
-        pytest.fail(f"plot_model_accuracies raised an exception {e}")
->>>>>>> 2c07294e
     plt.close("all")
     assert os.path.exists(write_path)
     os.remove(write_path)
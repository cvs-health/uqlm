# Copyright 2025 CVS Health and/or one of its affiliates
#
# Licensed under the Apache License, Version 2.0 (the "License");
# you may not use this file except in compliance with the License.
# You may obtain a copy of the License at
#
#     http://www.apache.org/licenses/LICENSE-2.0
#
# Unless required by applicable law or agreed to in writing, software
# distributed under the License is distributed on an "AS IS" BASIS,
# WITHOUT WARRANTIES OR CONDITIONS OF ANY KIND, either express or implied.
# See the License for the specific language governing permissions and
# limitations under the License.

import os
import pytest
import numpy as np
import matplotlib

matplotlib.use("Agg")
import matplotlib.pyplot as plt
from uqlm.utils.plots import plot_model_accuracies


def test_plot_model_accuracies_basic():
    """Test that the function runs successfully with valid inputs"""
    scores = np.array([0.1, 0.4, 0.35, 0.8])
    correct_indicators = np.array([True, False, True, True])
    thresholds = np.linspace(0, 0.9, num=10)

<<<<<<< HEAD
    try:
        plot_model_accuracies(scores, correct_indicators, thresholds)
    except Exception as e:
        pytest.fail(f"plot_model_accuracies raised an exception {e}")
=======
    plot_model_accuracies(scores, correct_indicators, thresholds)
>>>>>>> b3a03e90
    plt.close("all")


def test_plot_model_accuracies_value_error():
    """Test that the function raises ValueError when inputs have different lengths"""
    scores = np.array([0.1, 0.4, 0.35])
    correct_indicators = np.array([True, False, True, True])
    thresholds = np.linspace(0, 0.9, num=10)

    with pytest.raises(ValueError):
        plot_model_accuracies(scores, correct_indicators, thresholds)


def test_plot_model_accuracies_with_write_path():
    """Test that the function works when saving the plot to a file"""
    scores = np.array([0.1, 0.4, 0.35, 0.8])
    correct_indicators = np.array([True, False, True, True])
    thresholds = np.linspace(0, 0.9, num=10)
    write_path = "test_plot.png"

<<<<<<< HEAD
    try:
        plot_model_accuracies(
            scores, correct_indicators, thresholds, write_path=write_path
        )
    except Exception as e:
        pytest.fail(f"plot_model_accuracies raised an exception {e}")
=======
    plot_model_accuracies(scores, correct_indicators, thresholds, write_path=write_path)
>>>>>>> b3a03e90
    plt.close("all")
    assert os.path.exists(write_path)
    os.remove(write_path)<|MERGE_RESOLUTION|>--- conflicted
+++ resolved
@@ -28,14 +28,7 @@
     correct_indicators = np.array([True, False, True, True])
     thresholds = np.linspace(0, 0.9, num=10)
 
-<<<<<<< HEAD
-    try:
-        plot_model_accuracies(scores, correct_indicators, thresholds)
-    except Exception as e:
-        pytest.fail(f"plot_model_accuracies raised an exception {e}")
-=======
     plot_model_accuracies(scores, correct_indicators, thresholds)
->>>>>>> b3a03e90
     plt.close("all")
 
 
@@ -56,16 +49,7 @@
     thresholds = np.linspace(0, 0.9, num=10)
     write_path = "test_plot.png"
 
-<<<<<<< HEAD
-    try:
-        plot_model_accuracies(
-            scores, correct_indicators, thresholds, write_path=write_path
-        )
-    except Exception as e:
-        pytest.fail(f"plot_model_accuracies raised an exception {e}")
-=======
     plot_model_accuracies(scores, correct_indicators, thresholds, write_path=write_path)
->>>>>>> b3a03e90
     plt.close("all")
     assert os.path.exists(write_path)
     os.remove(write_path)
--- conflicted
+++ resolved
@@ -29,16 +29,6 @@
 PROMPTS = data["prompts"]
 MOCKED_RESPONSES = data["responses"]
 MOCKED_SAMPLED_RESPONSES = data["sampled_responses"]
-<<<<<<< HEAD
-
-
-@pytest.fixture
-def mock_llm():
-    """Define mock LLM object using pytest.fixture."""
-    return AzureChatOpenAI(deployment_name="YOUR-DEPLOYMENT", temperature=1, api_key="SECRET_API_KEY", api_version="2024-05-01-preview", azure_endpoint="https://mocked.endpoint.com")
-
-=======
->>>>>>> 3aa40ebf
 
 
 @pytest.fixture
@@ -62,18 +52,6 @@
 
     monkeypatch.setattr(uqe, "generate_original_responses", mock_generate_original_responses)
     monkeypatch.setattr(uqe, "generate_candidate_responses", mock_generate_candidate_responses)
-<<<<<<< HEAD
-
-    results = await uqe.generate_and_score(prompts=PROMPTS, num_responses=5)
-
-    assert all([results.data["exact_match"][i] == pytest.approx(data["exact_match"][i]) for i in range(len(PROMPTS))])
-
-    assert all([results.data["noncontradiction"][i] == pytest.approx(data["noncontradiction"][i]) for i in range(len(PROMPTS))])
-
-    assert all([results.data["semantic_negentropy"][i] == pytest.approx(data["semantic_negentropy"][i]) for i in range(len(PROMPTS))])
-
-    assert results.metadata == metadata
-=======
     for show_progress_bars in [True, False]:
         results = await uqe.generate_and_score(prompts=PROMPTS, num_responses=5, show_progress_bars=show_progress_bars)
 
@@ -84,7 +62,6 @@
         assert all([results.data["semantic_negentropy"][i] == pytest.approx(data["semantic_negentropy"][i]) for i in range(len(PROMPTS))])
 
         assert results.metadata == metadata
->>>>>>> 3aa40ebf
 
     # Test invalid scorer
     with pytest.raises(ValueError):
@@ -94,20 +71,4 @@
     uqe_default = BlackBoxUQ(llm=mock_llm, scorers=None)
     assert len(uqe_default.scorers) == len(DEFAULT_BLACK_BOX_SCORERS)
 
-<<<<<<< HEAD
-    # Mock the entire bleurt module structure for testing
-    class MockBLEURTScorer:
-        def __init__(self):
-            pass
-
-    # Create a proper module structure that matches the import path
-    class MockBlackBoxModule:
-        BLEURTScorer = MockBLEURTScorer
-
-    # Directly modify sys.modules dictionary with the complete module structure
-    monkeypatch.setitem(sys.modules, "uqlm.black_box", MockBlackBoxModule())
-
-    BlackBoxUQ(llm=mock_llm, scorers=["bert_score", "bleurt"])
-=======
-    BlackBoxUQ(llm=mock_llm, scorers=["bert_score"])
->>>>>>> 3aa40ebf
+    BlackBoxUQ(llm=mock_llm, scorers=["bert_score"])
# Copyright 2025 CVS Health and/or one of its affiliates
#
# Licensed under the Apache License, Version 2.0 (the "License");
# you may not use this file except in compliance with the License.
# You may obtain a copy of the License at
#
#     http://www.apache.org/licenses/LICENSE-2.0
#
# Unless required by applicable law or agreed to in writing, software
# distributed under the License is distributed on an "AS IS" BASIS,
# WITHOUT WARRANTIES OR CONDITIONS OF ANY KIND, either express or implied.
# See the License for the specific language governing permissions and
# limitations under the License.

from math import isclose
import pytest
from uqlm.utils.tuner import Tuner


class TestTuner:
    def setup_method(self):
        # Setup common test data
        self.y_scores = [0.1, 0.4, 0.35, 0.8]
        self.correct_indicators = [0, 1, 0, 1]
<<<<<<< HEAD
        self.score_lists = [
            [0.1, 0.4, 0.35, 0.8],
            [0.2, 0.5, 0.3, 0.7],
            [0.15, 0.45, 0.25, 0.75],
        ]
=======
        self.score_lists = [[0.1, 0.4, 0.35, 0.8], [0.2, 0.5, 0.3, 0.7], [0.15, 0.45, 0.25, 0.75]]
>>>>>>> 9909e68e

    def test_initialization(self):
        # Test default initialization
        tuner = Tuner()
<<<<<<< HEAD
        assert list(tuner.objective_to_func.keys()) == [
            "fbeta_score",
            "accuracy_score",
            "balanced_accuracy_score",
            "log_loss",
            "roc_auc",
            "average_precision",
            "brier_score",
        ]

    def test_tune_threshold(self):
        tuner = Tuner()
        threshold = tuner.tune_threshold(
            y_scores=self.y_scores, correct_indicators=self.correct_indicators
        )
=======
        assert list(tuner.objective_to_func.keys()) == ["fbeta_score", "accuracy_score", "balanced_accuracy_score", "log_loss", "roc_auc"]

    def test_tune_threshold(self):
        tuner = Tuner()
        threshold = tuner.tune_threshold(y_scores=self.y_scores, correct_indicators=self.correct_indicators)
>>>>>>> 9909e68e
        assert isinstance(threshold, float)
        assert 0 <= threshold <= 1
        assert isclose(threshold, 0.35, abs_tol=10**-4)

    def test_tune_params(self):
        tuner = Tuner()
<<<<<<< HEAD
        result = tuner.tune_params(
            score_lists=self.score_lists, correct_indicators=self.correct_indicators
        )
=======
        result = tuner.tune_params(score_lists=self.score_lists, correct_indicators=self.correct_indicators)
>>>>>>> 9909e68e
        assert "weights" in result
        assert "thresh" in result
        assert isinstance(result["weights"], tuple)
        assert isinstance(result["thresh"], float)
        # can't check exact values because of random nature of optimization
        # print(f"result: {result}")

    def test_normalize_weights(self):
        weights = [0.2, 0.3, 0.5]
        normalized_weights = Tuner._normalize_weights(weights)
        assert abs(sum(normalized_weights) - 1.0) < 1e-9
<<<<<<< HEAD
        assert len(normalized_weights) == len(weights)
=======
        assert len(normalized_weights) == len(weights)

    def test_validation_errors_and_optimization_paths(self):
        # test input validation (k=1)
        with pytest.raises(ValueError) as e:
            Tuner().tune_params(score_lists=[self.score_lists[0]], correct_indicators=self.correct_indicators)
        assert "Tuning only applies if more than scorer component is present." in str(e.value)

        # test unsupported weights_objective
        with pytest.raises(ValueError) as e:
            Tuner().tune_params(score_lists=self.score_lists, correct_indicators=self.correct_indicators, weights_objective="invalid")
        assert "Only 'fbeta_score', 'accuracy_score', 'balanced_accuracy_score', 'roc_auc_score', and 'log_loss' are supported for tuning objectives." in str(e.value)

        # test unsupported thresh_objective
        with pytest.raises(ValueError) as e:
            Tuner().tune_params(score_lists=self.score_lists, correct_indicators=self.correct_indicators, thresh_objective="invalid")
        assert "Only 'fbeta_score', 'accuracy_score', 'balanced_accuracy_score' are supported for tuning objectives." in str(e.value)

        # test thresh_objective must match weights_objective for any threshold-dependent weights_objective
        with pytest.raises(ValueError) as e:
            Tuner().tune_params(self.score_lists, self.correct_indicators, weights_objective="fbeta_score", thresh_objective="accuracy_score")
        assert "thresh_objective must match weights_objective for any threshold-dependent weights_objective." in str(e.value)

        # test threshold optimization with different paths
        # cover  tune_threshold() method  and different objective function evaluations
        for obj in ["accuracy_score", "balanced_accuracy_score", "roc_auc"]:
            Tuner().tune_threshold(self.y_scores, self.correct_indicators, thresh_objective=obj)

        # k=2: different objectives (optimize_jointly=False path)
        Tuner().tune_params(self.score_lists[:2], self.correct_indicators, weights_objective="roc_auc", thresh_objective="fbeta_score")
        # k=2: same objectives (optimize_jointly=True, grid search)
        Tuner().tune_params(self.score_lists[:2], self.correct_indicators, weights_objective="fbeta_score", thresh_objective="fbeta_score")
        # k=3: same objectives (optimize_jointly=True, grid search)
        Tuner().tune_params(self.score_lists, self.correct_indicators, weights_objective="fbeta_score", thresh_objective="fbeta_score")
        # k=3: different objectives (optimize_jointly=False, separate optimization)
        Tuner().tune_params(self.score_lists, self.correct_indicators, weights_objective="accuracy_score", thresh_objective="accuracy_score")
        # k>3: Optuna path
        extended_lists = self.score_lists + [[0.25, 0.55, 0.35, 0.65]]
        Tuner().tune_params(extended_lists, self.correct_indicators)
        # log_loss objective (obj_multiplier = -1 path)
        Tuner().tune_params(self.score_lists, self.correct_indicators, weights_objective="log_loss", thresh_objective="fbeta_score")
>>>>>>> 9909e68e
<|MERGE_RESOLUTION|>--- conflicted
+++ resolved
@@ -22,55 +22,23 @@
         # Setup common test data
         self.y_scores = [0.1, 0.4, 0.35, 0.8]
         self.correct_indicators = [0, 1, 0, 1]
-<<<<<<< HEAD
-        self.score_lists = [
-            [0.1, 0.4, 0.35, 0.8],
-            [0.2, 0.5, 0.3, 0.7],
-            [0.15, 0.45, 0.25, 0.75],
-        ]
-=======
         self.score_lists = [[0.1, 0.4, 0.35, 0.8], [0.2, 0.5, 0.3, 0.7], [0.15, 0.45, 0.25, 0.75]]
->>>>>>> 9909e68e
 
     def test_initialization(self):
         # Test default initialization
         tuner = Tuner()
-<<<<<<< HEAD
-        assert list(tuner.objective_to_func.keys()) == [
-            "fbeta_score",
-            "accuracy_score",
-            "balanced_accuracy_score",
-            "log_loss",
-            "roc_auc",
-            "average_precision",
-            "brier_score",
-        ]
-
-    def test_tune_threshold(self):
-        tuner = Tuner()
-        threshold = tuner.tune_threshold(
-            y_scores=self.y_scores, correct_indicators=self.correct_indicators
-        )
-=======
-        assert list(tuner.objective_to_func.keys()) == ["fbeta_score", "accuracy_score", "balanced_accuracy_score", "log_loss", "roc_auc"]
+        assert list(tuner.objective_to_func.keys()) == ["fbeta_score", "accuracy_score", "balanced_accuracy_score", "log_loss", "roc_auc", "average_precision", "brier_score"]
 
     def test_tune_threshold(self):
         tuner = Tuner()
         threshold = tuner.tune_threshold(y_scores=self.y_scores, correct_indicators=self.correct_indicators)
->>>>>>> 9909e68e
         assert isinstance(threshold, float)
         assert 0 <= threshold <= 1
         assert isclose(threshold, 0.35, abs_tol=10**-4)
 
     def test_tune_params(self):
         tuner = Tuner()
-<<<<<<< HEAD
-        result = tuner.tune_params(
-            score_lists=self.score_lists, correct_indicators=self.correct_indicators
-        )
-=======
         result = tuner.tune_params(score_lists=self.score_lists, correct_indicators=self.correct_indicators)
->>>>>>> 9909e68e
         assert "weights" in result
         assert "thresh" in result
         assert isinstance(result["weights"], tuple)
@@ -82,9 +50,6 @@
         weights = [0.2, 0.3, 0.5]
         normalized_weights = Tuner._normalize_weights(weights)
         assert abs(sum(normalized_weights) - 1.0) < 1e-9
-<<<<<<< HEAD
-        assert len(normalized_weights) == len(weights)
-=======
         assert len(normalized_weights) == len(weights)
 
     def test_validation_errors_and_optimization_paths(self):
@@ -125,5 +90,4 @@
         extended_lists = self.score_lists + [[0.25, 0.55, 0.35, 0.65]]
         Tuner().tune_params(extended_lists, self.correct_indicators)
         # log_loss objective (obj_multiplier = -1 path)
-        Tuner().tune_params(self.score_lists, self.correct_indicators, weights_objective="log_loss", thresh_objective="fbeta_score")
->>>>>>> 9909e68e
+        Tuner().tune_params(self.score_lists, self.correct_indicators, weights_objective="log_loss", thresh_objective="fbeta_score")
--- conflicted
+++ resolved
@@ -49,14 +49,7 @@
         temperature=1,  # User to set temperature
     )
 
-<<<<<<< HEAD
-    bbuq = BlackBoxUQ(
-        llm=gpt,
-        scorers=["noncontradiction", "exact_match", "semantic_negentropy"],
-    )
-=======
     bbuq = BlackBoxUQ(llm=gpt, scorers=["noncontradiction", "exact_match", "semantic_negentropy"])
->>>>>>> b3a03e90
 
     results = await bbuq.generate_and_score(prompts=prompts, num_responses=5)
 

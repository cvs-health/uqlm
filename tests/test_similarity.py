# Copyright 2025 CVS Health and/or one of its affiliates
#
# Licensed under the Apache License, Version 2.0 (the "License");
# you may not use this file except in compliance with the License.
# You may obtain a copy of the License at
#
#     http://www.apache.org/licenses/LICENSE-2.0
#
# Unless required by applicable law or agreed to in writing, software
# distributed under the License is distributed on an "AS IS" BASIS,
# WITHOUT WARRANTIES OR CONDITIONS OF ANY KIND, either express or implied.
# See the License for the specific language governing permissions and
# limitations under the License.

import json
import os
import numpy as np
from uqlm.black_box import BertScorer, CosineScorer, MatchScorer
from uqlm.black_box.baseclass.similarity_scorer import SimilarityScorer
import unittest

datafile_path = "tests/data/similarity/similarity_results_file.json"
with open(datafile_path, "r") as f:
    data = json.load(f)

responses = data["responses"]
sampled_responses = data["sampled_responses"]


def test_bert():
    bert = BertScorer()
    bert_result = bert.evaluate(responses=responses, sampled_responses=sampled_responses)
    assert all([abs(bert_result[i] - data["bert_result"][i]) < 1e-5 for i in range(len(bert_result))])


@unittest.skipIf((os.getenv("CI") == "true"), "Skipping test in CI due to dependency on GitHub repository.")
def test_bluert():
<<<<<<< HEAD
    try:
        from uqlm.black_box import BLEURTScorer

        bluert = BLEURTScorer()

    except ImportError:
        from unittest.mock import MagicMock

        bluert = MagicMock()
        bluert.evaluate.return_value = data["bluert_result"]

=======
    bluert = BLEURTScorer()
>>>>>>> 2c07294e
    bluert_result = bluert.evaluate(responses=responses, sampled_responses=sampled_responses)
    assert all([abs(bluert_result[i] - data["bluert_result"][i]) < 1e-5 for i in range(len(bluert_result))])


def test_cosine(monkeypatch):
    embeddings1, embeddings2 = data["embeddings1"], data["embeddings2"]

    cosine = CosineScorer()

    # Mock return from  ('SentenceTransformer.encode' method)
    def mock_encode(*args, **kwargs):
        if len(embeddings1) >= len(embeddings2):
            return np.array(embeddings1.pop(0))
        return np.array(embeddings2.pop(0))

    monkeypatch.setattr(cosine.model, "encode", mock_encode)

    cosine_result = cosine.evaluate(responses=responses, sampled_responses=sampled_responses)
    assert all([abs(cosine_result[i] - data["cosine_result"][i]) < 1e-5 for i in range(len(cosine_result))])


def test_exact_match():
    match = MatchScorer()
    match_result = match.evaluate(responses=responses, sampled_responses=sampled_responses)
<<<<<<< HEAD
    assert all([abs(match_result[i] - data["match_result"][i]) < 1e-5 for i in range(len(match_result))])


def test_abstract_base_class():
    """Test to cover abstract base class"""

    class TestSimilarityScorer(SimilarityScorer):
        def __init__(self):
            super().__init__()

        def evaluate(self, responses, sampled_responses):
            super().evaluate(responses, sampled_responses)
            return [1.0]

    scorer = TestSimilarityScorer()
    result = scorer.evaluate(["test"], ["sample"])
    assert result == [1.0]
=======
    assert all([abs(match_result[i] - data["match_result"][i]) < 1e-5 for i in range(len(match_result))])
>>>>>>> 2c07294e
<|MERGE_RESOLUTION|>--- conflicted
+++ resolved
@@ -35,7 +35,6 @@
 
 @unittest.skipIf((os.getenv("CI") == "true"), "Skipping test in CI due to dependency on GitHub repository.")
 def test_bluert():
-<<<<<<< HEAD
     try:
         from uqlm.black_box import BLEURTScorer
 
@@ -47,9 +46,6 @@
         bluert = MagicMock()
         bluert.evaluate.return_value = data["bluert_result"]
 
-=======
-    bluert = BLEURTScorer()
->>>>>>> 2c07294e
     bluert_result = bluert.evaluate(responses=responses, sampled_responses=sampled_responses)
     assert all([abs(bluert_result[i] - data["bluert_result"][i]) < 1e-5 for i in range(len(bluert_result))])
 
@@ -74,9 +70,7 @@
 def test_exact_match():
     match = MatchScorer()
     match_result = match.evaluate(responses=responses, sampled_responses=sampled_responses)
-<<<<<<< HEAD
     assert all([abs(match_result[i] - data["match_result"][i]) < 1e-5 for i in range(len(match_result))])
-
 
 def test_abstract_base_class():
     """Test to cover abstract base class"""
@@ -92,6 +86,3 @@
     scorer = TestSimilarityScorer()
     result = scorer.evaluate(["test"], ["sample"])
     assert result == [1.0]
-=======
-    assert all([abs(match_result[i] - data["match_result"][i]) < 1e-5 for i in range(len(match_result))])
->>>>>>> 2c07294e

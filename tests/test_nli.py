--- conflicted
+++ resolved
@@ -37,10 +37,7 @@
     return NLIScorer(verbose=True, device="cpu")
 
 
-<<<<<<< HEAD
-=======
 @pytest.mark.flaky(reruns=3)
->>>>>>> 3aa40ebf
 def test_nli(text1, text2, nli_model):
     probabilities = nli_model.predict(text1, text2)
     del nli_model
@@ -48,14 +45,6 @@
     assert abs(float(probabilities[0][0]) - 0.00159405) < 1e-5
 
 
-<<<<<<< HEAD
-def test_nli2(text1, nli_model_cpu):
-    result = nli_model_cpu._observed_consistency_i(original=text1, candidates=[text1] * 5, use_best=False, compute_entropy=False)
-    assert result["nli_score_i"] == 1
-    assert result["semantic_negentropy"] is None
-
-
-=======
 @pytest.mark.flaky(reruns=3)
 def test_nli2(text1, nli_model_cpu):
     result = nli_model_cpu._observed_consistency_i(original=text1, candidates=[text1] * 5, use_best=False, compute_entropy=False)
@@ -65,7 +54,6 @@
 
 
 @pytest.mark.flaky(reruns=3)
->>>>>>> 3aa40ebf
 def test_nli3(text1, text2, nli_model_cpu):
     expected_warning = "Maximum response length exceeded for NLI comparison. Truncation will occur. To adjust, change the value of max_length"
 
@@ -75,13 +63,6 @@
     gc.collect()
 
 
-<<<<<<< HEAD
-def test_nli4(text1, nli_model_cpu):
-    with pytest.raises(ValueError) as value_error:
-        nli_model_cpu._semantic_entropy_process(candidates=[text1] * 5, i=1, discrete=False)
-    assert "SemanticEntropy currently only supports discrete evaluations" == str(value_error.value)
-
-=======
 @pytest.mark.flaky(reruns=3)
 def test_nli4(nli_model_cpu):
     text1 = "Capital of France is Paris"
@@ -98,6 +79,5 @@
     assert pytest.approx(semantic_negentropy, abs=1e-5) == 0.6365141682948128
     assert pytest.approx(list(nli_scores.values()), abs=1e-5) == [0.9997053, 0.9997053, 0.24012965, 0.24012965]
     assert pytest.approx(tokenprob_semantic_entropy, abs=1e-5) == 0.6918935849478249
->>>>>>> 3aa40ebf
     del nli_model_cpu
     gc.collect()
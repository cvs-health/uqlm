--- conflicted
+++ resolved
@@ -27,19 +27,9 @@
 PROMPTS = data["prompts"]
 MOCKED_RESPONSES = data["responses"]
 MOCKED_LOGPROBS = data["logprobs"]
-<<<<<<< HEAD
-
-mock_object = AzureChatOpenAI(
-    deployment_name="YOUR-DEPLOYMENT",
-    temperature=1.0,
-    api_key="SECRET_API_KEY",
-    api_version="2024-05-01-preview",
-    azure_endpoint="https://mocked.endpoint.com",
-)
-=======
->>>>>>> b3a03e90
 
 mock_object = AzureChatOpenAI(deployment_name="YOUR-DEPLOYMENT", temperature=1.0, api_key="SECRET_API_KEY", api_version="2024-05-01-preview", azure_endpoint="https://mocked.endpoint.com")
+
 
 @pytest.mark.asyncio
 async def test_whiteboxuq(monkeypatch):
@@ -49,32 +39,11 @@
         wbuq.logprobs = MOCKED_LOGPROBS
         return MOCKED_RESPONSES
 
-    monkeypatch.setattr(
-        wbuq, "generate_original_responses", mock_generate_original_responses
-    )
+    monkeypatch.setattr(wbuq, "generate_original_responses", mock_generate_original_responses)
     results = await wbuq.generate_and_score(prompts=PROMPTS)
-<<<<<<< HEAD
-
-    assert all(
-        [
-            results.data["normalized_probability"][i]
-            == pytest.approx(data["normalized_probability"][i])
-            for i in range(len(PROMPTS))
-        ]
-    )
-
-    assert all(
-        [
-            results.data["min_probability"][i]
-            == pytest.approx(data["min_probability"][i])
-            for i in range(len(PROMPTS))
-        ]
-    )
-=======
 
     assert all([results.data["normalized_probability"][i] == pytest.approx(data["normalized_probability"][i]) for i in range(len(PROMPTS))])
 
     assert all([results.data["min_probability"][i] == pytest.approx(data["min_probability"][i]) for i in range(len(PROMPTS))])
->>>>>>> b3a03e90
 
     assert results.metadata == metadata
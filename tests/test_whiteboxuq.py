--- conflicted
+++ resolved
@@ -40,15 +40,6 @@
         return MOCKED_RESPONSES
 
     monkeypatch.setattr(wbuq, "generate_original_responses", mock_generate_original_responses)
-<<<<<<< HEAD
-    results = await wbuq.generate_and_score(prompts=PROMPTS)
-
-    assert all([results.data["normalized_probability"][i] == pytest.approx(data["normalized_probability"][i]) for i in range(len(PROMPTS))])
-
-    assert all([results.data["min_probability"][i] == pytest.approx(data["min_probability"][i]) for i in range(len(PROMPTS))])
-
-    assert results.metadata == metadata
-=======
     for show_progress_bars in [True, False]:
         results = await wbuq.generate_and_score(prompts=PROMPTS, show_progress_bars=show_progress_bars)
 
@@ -56,5 +47,4 @@
 
         assert all([results.data["min_probability"][i] == pytest.approx(data["min_probability"][i]) for i in range(len(PROMPTS))])
 
-        assert results.metadata == metadata
->>>>>>> 3aa40ebf
+        assert results.metadata == metadata